# This file is part of QuTiP: Quantum Toolbox in Python.
#
#    Copyright (c) 2011 and later, Paul D. Nation and Robert J. Johansson.
#    All rights reserved.
#
#    Redistribution and use in sourc e and binary forms, with or without
#    modification, are permitted provided that the following conditions are
#    met:
#
#    1. Redistributions of source code must retain the above copyright notice,
#       this list of conditions and the following disclaimer.
#
#    2. Redistributions in binary form must reproduce the above copyright
#       notice, this list of conditions and the following disclaimer in the
#       documentation and/or other materials provided with the distribution.
#
#    3. Neither the name of the QuTiP: Quantum Toolbox in Python nor the names
#       of its contributors may be used to endorse or promote products derived
#       from this software without specific prior written permission.
#
#    THIS SOFTWARE IS PROVIDED BY THE COPYRIGHT HOLDERS AND CONTRIBUTORS
#    "AS IS" AND ANY EXPRESS OR IMPLIED WARRANTIES, INCLUDING, BUT NOT
#    LIMITED TO, THE IMPLIED WARRANTIES OF MERCHANTABILITY AND FITNESS FOR A
#    PARTICULAR PURPOSE ARE DISCLAIMED. IN NO EVENT SHALL THE COPYRIGHT
#    HOLDER OR CONTRIBUTORS BE LIABLE FOR ANY DIRECT, INDIRECT, INCIDENTAL,
#    SPECIAL, EXEMPLARY, OR CONSEQUENTIAL DAMAGES (INCLUDING, BUT NOT
#    LIMITED TO, PROCUREMENT OF SUBSTITUTE GOODS OR SERVICES; LOSS OF USE,
#    DATA, OR PROFITS; OR BUSINESS INTERRUPTION) HOWEVER CAUSED AND ON ANY
#    THEORY OF LIABILITY, WHETHER IN CONTRACT, STRICT LIABILITY, OR TORT
#    (INCLUDING NEGLIGENCE OR OTHERWISE) ARISING IN ANY WAY OUT OF THE USE
#    OF THIS SOFTWARE, EVEN IF ADVISED OF THE POSSIBILITY OF SUCH DAMAGE.
###############################################################################
from collections.abc import Iterable
from itertools import product
import numbers

import warnings
import inspect

import numpy as np
from copy import deepcopy

from qutip.qip import circuit_latex as _latex
from qutip.qip.operations.gates import (rx, ry, rz, sqrtnot, snot, phasegate,
                                        x_gate, y_gate, z_gate, cy_gate,
                                        cz_gate, s_gate, t_gate, cs_gate,
                                        qasmu_gate, ct_gate, cphase, cnot,
                                        csign, berkeley, swapalpha, swap, iswap,
                                        sqrtswap, sqrtiswap, fredkin,
                                        toffoli, controlled_gate, globalphase,
<<<<<<< HEAD
                                        expand_operator)
from qutip import tensor, basis, identity, fidelity, Qobj
=======
                                        expand_operator, gate_sequence_product)
from qutip import tensor, basis, identity, ket2dm
from qutip.qobj import Qobj
>>>>>>> f995f6f6
from qutip.measurement import measurement_statistics


try:
    from IPython.display import Image as DisplayImage, SVG as DisplaySVG
except ImportError:
    # If IPython doesn't exist, then we set the nice display hooks to be simple
    # pass-throughs.
    def DisplayImage(data, *args, **kwargs):
        return data

    def DisplaySVG(data, *args, **kwargs):
        return data

__all__ = ['Gate', 'QubitCircuit', 'Measurement',
           'CircuitResult', 'CircuitSimulator']

_single_qubit_gates = ["RX", "RY", "RZ", "SNOT", "SQRTNOT", "PHASEGATE",
                       "X", "Y", "Z", "S", "T", "QASMU"]
_para_gates = ["RX", "RY", "RZ", "CPHASE", "SWAPalpha", "PHASEGATE",
               "GLOBALPHASE", "CRX", "CRY", "CRZ", "QASMU"]
_ctrl_gates = ["CNOT", "CSIGN", "CRX", "CRY", "CRZ", "CY", "CZ",
               "CS", "CT"]
_swap_like = ["SWAP", "ISWAP", "SQRTISWAP", "SQRTSWAP", "BERKELEY",
              "SWAPalpha"]
_toffoli_like = ["TOFFOLI"]
_fredkin_like = ["FREDKIN"]


class Gate:
    """
    Representation of a quantum gate, with its required parametrs, and target
    and control qubits.

    Parameters
    ----------
    name : string
        Gate name.
    targets : list or int
        Gate targets.
    controls : list or int
        Gate controls.
    arg_value : float
        Argument value(phi).
    arg_label : string
        Label for gate representation.
    classical_controls : int or list of int, optional
        indices of classical bits to control gate on.
    control_value : int, optional
        value of classical bits to control on, the classical controls are
        interpreted as an integer with lowest bit being the first one.
        If not specified, then the value is interpreted to be
        2 ** len(classical_controls) - 1 (i.e. all classical controls are 1).
    """

    def __init__(self, name, targets=None, controls=None,
                 arg_value=None, arg_label=None,
                 classical_controls=None, control_value=None):
        """
        Create a gate with specified parameters.
        """

        self.name = name
        self.targets = None
        self.controls = None
        self.classical_controls = None
        self.control_value = None

        if not isinstance(targets, Iterable) and targets is not None:
            self.targets = [targets]
        else:
            self.targets = targets

        if not isinstance(controls, Iterable) and controls is not None:
            self.controls = [controls]
        else:
            self.controls = controls

        if (not isinstance(classical_controls, Iterable) and
                classical_controls is not None):
            self.classical_controls = [classical_controls]
        else:
            self.classical_controls = classical_controls

        if (control_value is not None
                and control_value < 2 ** len(classical_controls)):
            self.control_value = control_value

        for ind_list in [self.targets, self.controls, self.classical_controls]:
            if isinstance(ind_list, Iterable):
                all_integer = all(
                    [isinstance(ind, numbers.Integral) for ind in ind_list])
                if not all_integer:
                    raise ValueError("Index of a qubit must be an integer")

        if name in _single_qubit_gates:
            if self.targets is None or len(self.targets) != 1:
                raise ValueError("Gate %s requires one target" % name)
            if self.controls:
                raise ValueError("Gate %s cannot have a control" % name)
        elif name in _swap_like:
            if (self.targets is None) or (len(self.targets) != 2):
                raise ValueError("Gate %s requires two targets" % name)
            if self.controls:
                raise ValueError("Gate %s cannot have a control" % name)
        elif name in _ctrl_gates:
            if self.targets is None or len(self.targets) != 1:
                raise ValueError("Gate %s requires one target" % name)
            if self.controls is None or len(self.controls) != 1:
                raise ValueError("Gate %s requires one control" % name)
        elif name in _fredkin_like:
            if self.targets is None or len(self.targets) != 2:
                raise ValueError("Gate %s requires one target" % name)
            if self.controls is None or len(self.controls) != 1:
                raise ValueError("Gate %s requires two control" % name)
        elif name in _toffoli_like:
            if self.targets is None or len(self.targets) != 1:
                raise ValueError("Gate %s requires one target" % name)
            if self.controls is None or len(self.controls) != 2:
                raise ValueError("Gate %s requires two control" % name)

        if name in _para_gates:
            if arg_value is None:
                raise ValueError("Gate %s requires an argument value" % name)
        else:
            if (name in _GATE_NAME_TO_LABEL) and (arg_value is not None):
                raise ValueError("Gate %s does not take argument value" % name)

        self.arg_value = arg_value
        self.arg_label = arg_label

    def get_inds(self, N=None):
        if self.controls:
            return self.controls + self.targets
        if self.targets:
            return self.targets
        else:
            return list(range(N))

    def __str__(self):
        str_name = (("Gate(%s, targets=%s, controls=%s,"
                    " classical controls=%s, control_value=%s)")
                    % (self.name, self.targets,
                       self.controls, self.classical_controls,
                       self.control_value))
        return str_name

    def __repr__(self):
        return str(self)

    def _repr_latex_(self):
        return str(self)

    def _to_qasm(self, qasm_out):
        """
        Pipe output of gate signature and application to QasmOutput object.

        Parameters
        ----------
        qasm_out: QasmOutput
            object to store QASM output.
        """

        qasm_gate = qasm_out.qasm_name(self.name)

        if not qasm_gate:
            error_str = "{} gate's qasm defn is not specified".format(self.name)
            raise NotImplementedError(error_str)

        if self.classical_controls:
            err_msg = "Exporting controlled gates is not implemented yet."
            raise NotImplementedError(err_msg)
        else:
            qasm_out.output(qasm_out._qasm_str(qasm_gate,
                                               self.controls,
                                               self.targets,
                                               self.arg_value))


_GATE_NAME_TO_LABEL = {
    'X': r'X',
    'Y': r'Y',
    'CY': r'C_y',
    'Z': r'Z',
    'CZ': r'C_z',
    'S': r'S',
    'CS': r'C_s',
    'T': r'T',
    'CT': r'C_t',
    'RX': r'R_x',
    'RY': r'R_y',
    'RZ': r'R_z',
    'CRX': r'R_x',
    'CRY': r'R_y',
    'CRZ': r'R_z',
    'SQRTNOT': r'\sqrt{\rm NOT}',
    'SNOT': r'{\rm H}',
    'PHASEGATE': r'{\rm PHASE}',
    'QASMU': r'{\rm QASM-U}',
    'CPHASE': r'{\rm R}',
    'CNOT': r'{\rm CNOT}',
    'CSIGN': r'{\rm Z}',
    'BERKELEY': r'{\rm BERKELEY}',
    'SWAPalpha': r'{\rm SWAPalpha}',
    'SWAP': r'{\rm SWAP}',
    'ISWAP': r'{i}{\rm SWAP}',
    'SQRTSWAP': r'\sqrt{\rm SWAP}',
    'SQRTISWAP': r'\sqrt{{i}\rm SWAP}',
    'FREDKIN': r'{\rm FREDKIN}',
    'TOFFOLI': r'{\rm TOFFOLI}',
    'GLOBALPHASE': r'{\rm Ph}',
}


def _gate_label(name, arg_label):

    if name in _GATE_NAME_TO_LABEL:
        gate_label = _GATE_NAME_TO_LABEL[name]
    else:
        warnings.warn("Unknown gate %s" % name)
        gate_label = name

    if arg_label:
        return r'%s(%s)' % (gate_label, arg_label)
    return r'%s' % gate_label


class Measurement:
    """
    Representation of a quantum measurement, with its required parameters,
    and target qubits.

    Parameters
    ----------
    name : string
        Measurement name.
    targets : list or int
        Gate targets.
    classical_store : int
        Result of the measurment is stored in this
        classical register of the circuit.
    """

    def __init__(self, name, targets=None, index=None, classical_store=None):
        """
        Create a measurement with specified parameters.
        """

        self.name = name
        self.targets = None
        self.classical_store = classical_store
        self.index = index

        if not isinstance(targets, Iterable) and targets is not None:
            self.targets = [targets]
        else:
            self.targets = targets

        for ind_list in [self.targets]:
            if isinstance(ind_list, Iterable):
                all_integer = all(
                    [isinstance(ind, numbers.Integral) for ind in ind_list])
                if not all_integer:
                    raise ValueError("Index of a qubit must be an integer")

    def measurement_comp_basis(self, state):
        '''
        Measures a particular qubit (determined by the target)
        whose ket vector/ density matrix is specified in the
        computational basis and returns collapsed_states and probabilities
        (retains full dimension).

        Parameters
        ----------
        state : ket or oper
                state to be measured on specified by
                ket vector or density matrix

        Returns
        -------
        collapsed_states : List of Qobjs
                        the collapsed state obtained after measuring the qubits
                        and obtaining the qubit specified by the target in the
                        state specified by the index.
        probabilities : List of floats
                        the probability of measuring a state in a the state
                        specified by the index.
        '''

        n = int(np.log2(state.shape[0]))
        target = self.targets[0]

        if target < n:
            op0 = basis(2, 0) * basis(2, 0).dag()
            op1 = basis(2, 1) * basis(2, 1).dag()
            measurement_ops = [op0, op1]
        else:
            raise ValueError("target is not valid")

        return measurement_statistics(state, measurement_ops,
                                      targets=self.targets)

    def __str__(self):
        str_name = (("Measurement(%s, target=%s, classical_store=%s)") %
                    (self.name, self.targets, self.classical_store))
        return str_name

    def __repr__(self):
        return str(self)

    def _repr_latex_(self):
        return str(self)

    def _to_qasm(self, qasm_out):
        """
        Pipe output of measurement to QasmOutput object.

        Parameters
        ----------
        qasm_out: QasmOutput
            object to store QASM output.
        """

        qasm_out.output("measure q[{}] -> c[{}]".format(self.targets[0],
                                                        self.classical_store))


class QubitCircuit:
    """
    Representation of a quantum program/algorithm, maintaining a sequence
    of gates.

    Parameters
    ----------
    N : int
        Number of qubits in the system.
    user_gates : dict
        Define a dictionary of the custom gates. See examples for detail.
    input_states : list
        A list of string such as `0`,'+', "A", "Y". Only used for latex.
    dims : list
        A list of integer for the dimension of each composite system.
        e.g [2,2,2,2,2] for 5 qubits system. If None, qubits system
        will be the default option.

    Examples
    --------
    >>> def user_gate():
    ...     mat = np.array([[1.,   0],
    ...                     [0., 1.j]])
    ...     return Qobj(mat, dims=[[2], [2]])
    >>> qubit_circuit = QubitCircuit(2, user_gates={"T":user_gate})
    >>> qubit_circuit.add_gate("T", targets=[0])
    """

    def __init__(self, N, input_states=None, output_states=None,
                 reverse_states=True, user_gates=None, dims=None, num_cbits=0):
        # number of qubits in the register
        self.N = N
        self.reverse_states = reverse_states
        self.gates = []
        self.U_list = []
        self.dims = dims
        self.num_cbits = num_cbits

        if input_states:
            self.input_states = input_states
        else:
            self.input_states = [None for i in range(N+num_cbits)]

        if output_states:
            self.output_states = output_states
        else:
            self.output_states = [None for i in range(N+num_cbits)]

        if user_gates is None:
            self.user_gates = {}
        else:
            if isinstance(user_gates, dict):
                self.user_gates = user_gates
            else:
                raise ValueError(
                    "`user_gate` takes a python dictionary of the form"
                    "{{str: gate_function}}, not {}".format(user_gates))

    def add_state(self, state, targets=None, state_type="input"):
        """
        Add an input or ouput state to the circuit. By default all the input
        and output states will be initialized to `None`. A particular state can
        be added by specifying the state and the qubit where it has to be added
        along with the type as input or output.

        Parameters
        ----------
        state: str
            The state that has to be added. It can be any string such as `0`,
            '+', "A", "Y"
        targets: list
            A list of qubit positions where the given state has to be added.
        state_type: str
            One of either "input" or "output". This specifies whether the state
            to be added is an input or output.
            default: "input"

        """

        if state_type == "input":
            for i in targets:
                self.input_states[i] = state
        if state_type == "output":
            for i in targets:
                self.output_states[i] = state

    def add_measurement(self, measurement, targets=None, index=None,
                        classical_store=None):
        """
        Adds a measurement with specified parameters to the circuit.

        Parameters
        ----------
        name: string
            Measurement name. If name is an instance of `Measuremnent`,
            parameters are unpacked and added.
        targets: list
            Gate targets
        index : list
            Positions to add the gate.
        classical_store : int
            Classical register where result of measurement is stored.
        """

        if isinstance(measurement, Measurement):
            name = measurement.name
            targets = measurement.targets
            classical_store = measurement.classical_store

        else:
            name = measurement

        if index is None:
            self.gates.append(
                    Measurement(name, targets=targets,
                                classical_store=classical_store))

        else:
            for position in index:
                self.gates.insert(
                    position,
                    Measurement(name, targets=targets,
                                classical_store=classical_store))

    def add_gate(self, gate, targets=None, controls=None, arg_value=None,
                 arg_label=None, index=None,
                 classical_controls=None, control_value=None):
        """
        Adds a gate with specified parameters to the circuit.

        Parameters
        ----------
        gate: string or :class:`.Gate`
            Gate name. If gate is an instance of :class:`.Gate`, parameters are
            unpacked and added.
        targets: list
            Gate targets.
        controls: list
            Gate controls.
        arg_value: float
            Argument value(phi).
        arg_label: string
            Label for gate representation.
        index : list
            Positions to add the gate.
        classical_controls : int or list of int, optional
            indices of classical bits to control gate on.
        control_value : int, optional
            value of classical bits to control on, the classical controls are
            interpreted as an integer with lowest bit being the first one.
            If not specified, then the value is interpreted to be
            2 ** len(classical_controls) - 1
            (i.e. all classical controls are 1).
        """

        if isinstance(gate, Gate):
            name = gate.name
            targets = gate.targets
            controls = gate.controls
            arg_value = gate.arg_value
            arg_label = gate.arg_label
            classical_controls = gate.classical_controls
            control_value = gate.control_value

        else:
            name = gate

        if index is None:
            gate = Gate(name, targets=targets, controls=controls,
                        arg_value=arg_value, arg_label=arg_label,
                        classical_controls=classical_controls,
                        control_value=control_value)
            self.gates.append(gate)

        else:
            for position in index:
                num_mes = (sum(isinstance(op, Measurement) for op
                               in self.gates[:position]))
                gate = Gate(name, targets=targets, controls=controls,
                            arg_value=arg_value, arg_label=arg_label,
                            classical_controls=classical_controls,
                            control_value=control_value)
                self.gates.insert(position, gate)

    def add_1q_gate(self, name, start=0, end=None, qubits=None,
                    arg_value=None, arg_label=None,
                    classical_controls=None, control_value=None):
        """
        Adds a single qubit gate with specified parameters on a variable
        number of qubits in the circuit. By default, it applies the given gate
        to all the qubits in the register.

        Parameters
        ----------
        name : string
            Gate name.
        start : int
            Starting location of qubits.
        end : int
            Last qubit for the gate.
        qubits : list
            Specific qubits for applying gates.
        arg_value : float
            Argument value(phi).
        arg_label : string
            Label for gate representation.
        """
        if name not in ["RX", "RY", "RZ", "SNOT", "SQRTNOT", "PHASEGATE",
                        "X", "Y", "Z", "S", "T", "QASMU"]:
            raise ValueError("%s is not a single qubit gate" % name)

        if qubits is not None:
            for _, i in enumerate(qubits):
                gate = Gate(name, targets=qubits[i], controls=None,
                            arg_value=arg_value, arg_label=arg_label,
                            classical_controls=classical_controls,
                            control_value=control_value)
                self.gates.append(gate)

        else:
            if end is None:
                end = self.N - 1
            for i in range(start, end+1):
                gate = Gate(name, targets=i, controls=None,
                            arg_value=arg_value, arg_label=arg_label,
                            classical_controls=classical_controls,
                            control_value=control_value)
                self.gates.append(gate)

    def add_circuit(self, qc, start=0):
        """
        Adds a block of a qubit circuit to the main circuit.
        Globalphase gates are not added.

        Parameters
        ----------
        qc : :class:`.QubitCircuit`
            The circuit block to be added to the main circuit.
        start : int
            The qubit on which the first gate is applied.
        """
        if self.N - start < qc.N:
            raise NotImplementedError("Targets exceed number of qubits.")

        for circuit_op in qc.gates:

            if isinstance(circuit_op, Gate):
                gate = circuit_op

                if gate.name in ["RX", "RY", "RZ",
                                 "SNOT", "SQRTNOT", "PHASEGATE", "QASMU"]:
                    self.add_gate(gate.name, gate.targets[0] + start, None,
                                  gate.arg_value, gate.arg_label)
                elif gate.name in ["X", "Y", "Z", "S", "T"]:
                    self.add_gate(gate.name, gate.targets[0] + start, None,
                                  None, gate.arg_label)
                elif gate.name in ["CPHASE", "CNOT", "CSIGN", "CRX", "CRY",
                                   "CRZ", "CY", "CZ", "CS", "CT"]:
                    self.add_gate(gate.name, gate.targets[0] + start,
                                  gate.controls[0] + start, gate.arg_value,
                                  gate.arg_label)
                elif gate.name in ["BERKELEY", "SWAPalpha", "SWAP", "ISWAP",
                                   "SQRTSWAP", "SQRTISWAP"]:
                    self.add_gate(gate.name,
                                  [gate.targets[0] + start,
                                   gate.targets[1] + start])
                elif gate.name in ["TOFFOLI"]:
                    self.add_gate(gate.name, gate.targets[0] + start,
                                  [gate.controls[0] + start,
                                   gate.controls[1] + start], None, None)
                elif gate.name in ["FREDKIN"]:
                    self.add_gate(gate.name,
                                  [gate.targets[0] + start,
                                   gate.targets[1] + start],
                                  gate.controls + start, None, None)
                elif gate.name in self.user_gates:
                    self.add_gate(
                        gate.name, targets=gate.targets,
                        arg_value=gate.arg_value)
            else:
                measurement = circuit_op
                self.add_measurement(
                                measurement.name,
                                targets=[measurement.targets[0] + start],
                                classical_store=measurement.classical_store)

    def remove_gate_or_measurement(self, index=None, end=None,
                                   name=None, remove="first"):
        """
        Remove a gate from a specific index or between two indexes or the
        first, last or all instances of a particular gate.

        Parameters
        ----------
        index : int
            Location of gate or measurement to be removed.
        name : string
            Gate or Measurement name to be removed.
        remove : string
            If first or all gates/measurements are to be removed.
        """
        if index is not None:
            if index > len(self.gates):
                raise ValueError("Index exceeds number \
                                    of gates + measurements.")
            if end is not None and end <= len(self.gates):
                for i in range(end - index):
                    self.gates.pop(index + i)
            elif end is not None and end > self.N:
                raise ValueError("End target exceeds number \
                                    of gates + measurements.")
            else:
                self.gates.pop(index)

        elif name is not None and remove == "first":
            for circuit_op in self.gates:
                if name == circuit_op.name:
                    self.gates.remove(circuit_op)
                    break

        elif name is not None and remove == "last":
            for i in reversed(range(len(self.gates))):
                if name == self.gates[i].name:
                    self.gates.pop(i)
                    break

        elif name is not None and remove == "all":
            for i in reversed(range(len(self.gates))):
                if name == self.gates[i].name:
                    self.gates.pop(i)

        else:
            self.gates.pop()

    def reverse_circuit(self):
        """
        Reverse an entire circuit of unitary gates.

        Returns
        -------
        qubit_circuit : :class:`.QubitCircuit`
            Return :class:`.QubitCircuit` of resolved gates for the
            qubit circuit in the reverse order.

        """
        temp = QubitCircuit(self.N, reverse_states=self.reverse_states,
                            num_cbits=self.num_cbits,
                            input_states=self.input_states,
                            output_states=self.output_states)

        for circuit_op in reversed(self.gates):
            if isinstance(circuit_op, Gate):
                temp.add_gate(circuit_op)
            else:
                temp.add_measurement(circuit_op)

        return temp

    def _resolve_to_universal(self, gate, temp_resolved, basis_1q, basis_2q):
        """A dispatch method"""
        if gate.name in basis_2q:
            method = getattr(self, '_gate_basis_2q')
        else:
            if gate.name == "SWAP" and "ISWAP" in basis_2q:
                method = getattr(self, '_gate_IGNORED')
            else:
                method = getattr(self, '_gate_' + str(gate.name))
        method(gate, temp_resolved)

    def _gate_IGNORED(self, gate, temp_resolved):
        temp_resolved.append(gate)
    _gate_RY = _gate_RZ = _gate_basis_2q = _gate_IGNORED
    _gate_CNOT = _gate_RX = _gate_IGNORED

    def _gate_SQRTNOT(self, gate, temp_resolved):
        temp_resolved.append(Gate("GLOBALPHASE", None, None,
                                  arg_value=np.pi / 4, arg_label=r"\pi/4"))
        temp_resolved.append(Gate("RX", gate.targets, None,
                                  arg_value=np.pi / 2, arg_label=r"\pi/2"))

    def _gate_SNOT(self, gate, temp_resolved):
        half_pi = np.pi / 2
        temp_resolved.append(Gate("GLOBALPHASE", None, None,
                                  arg_value=half_pi,
                                  arg_label=r"\pi/2"))
        temp_resolved.append(Gate("RY", gate.targets, None,
                                  arg_value=half_pi,
                                  arg_label=r"\pi/2"))
        temp_resolved.append(Gate("RX", gate.targets, None,
                                  arg_value=np.pi, arg_label=r"\pi"))

    def _gate_PHASEGATE(self, gate, temp_resolved):
        temp_resolved.append(Gate("GLOBALPHASE", None, None,
                                  arg_value=gate.arg_value / 2,
                                  arg_label=gate.arg_label))
        temp_resolved.append(Gate("RZ", gate.targets, None,
                                  gate.arg_value, gate.arg_label))

    def _gate_NOTIMPLEMENTED(self, gate, temp_resolved):
        raise NotImplementedError("Cannot be resolved in this basis")

    _gate_PHASEGATE = _gate_BERKELEY = _gate_SWAPalpha = _gate_NOTIMPLEMENTED
    _gate_SQRTSWAP = _gate_SQRTISWAP = _gate_NOTIMPLEMENTED

    def _gate_CSIGN(self, gate, temp_resolved):
        half_pi = np.pi / 2
        temp_resolved.append(Gate("RY", gate.targets, None,
                                  arg_value=half_pi,
                                  arg_label=r"\pi/2"))
        temp_resolved.append(Gate("RX", gate.targets, None,
                                  arg_value=np.pi, arg_label=r"\pi"))
        temp_resolved.append(Gate("CNOT", gate.targets, gate.controls))
        temp_resolved.append(Gate("RY", gate.targets, None,
                                  arg_value=half_pi,
                                  arg_label=r"\pi/2"))
        temp_resolved.append(Gate("RX", gate.targets, None,
                                  arg_value=np.pi, arg_label=r"\pi"))
        temp_resolved.append(Gate("GLOBALPHASE", None, None,
                                  arg_value=np.pi, arg_label=r"\pi"))

    def _gate_SWAP(self, gate, temp_resolved):
        temp_resolved.append(
            Gate("CNOT", gate.targets[0], gate.targets[1]))
        temp_resolved.append(
            Gate("CNOT", gate.targets[1], gate.targets[0]))
        temp_resolved.append(
            Gate("CNOT", gate.targets[0], gate.targets[1]))

    def _gate_ISWAP(self, gate, temp_resolved):
        half_pi = np.pi / 2
        temp_resolved.append(Gate("CNOT", gate.targets[0],
                                  gate.targets[1]))
        temp_resolved.append(Gate("CNOT", gate.targets[1],
                                  gate.targets[0]))
        temp_resolved.append(Gate("CNOT", gate.targets[0],
                                  gate.targets[1]))
        temp_resolved.append(Gate("RZ", gate.targets[0], None,
                                  arg_value=half_pi,
                                  arg_label=r"\pi/2"))
        temp_resolved.append(Gate("RZ", gate.targets[1], None,
                                  arg_value=half_pi,
                                  arg_label=r"\pi/2"))
        temp_resolved.append(Gate("RY", gate.targets[0], None,
                                  arg_value=half_pi,
                                  arg_label=r"\pi/2"))
        temp_resolved.append(Gate("RX", gate.targets[0], None,
                                  arg_value=np.pi, arg_label=r"\pi"))
        temp_resolved.append(Gate("CNOT", gate.targets[0],
                                  gate.targets[1]))
        temp_resolved.append(Gate("RY", gate.targets[0], None,
                                  arg_value=half_pi,
                                  arg_label=r"\pi/2"))
        temp_resolved.append(Gate("RX", gate.targets[0], None,
                                  arg_value=np.pi, arg_label=r"\pi"))
        temp_resolved.append(Gate("GLOBALPHASE", None, None,
                                  arg_value=np.pi, arg_label=r"\pi"))
        temp_resolved.append(Gate("GLOBALPHASE", None, None,
                                  arg_value=half_pi,
                                  arg_label=r"\pi/2"))

    def _gate_FREDKIN(self, gate, temp_resolved):
        half_pi = np.pi / 2
        eigth_pi = np.pi / 8
        temp_resolved.append(Gate("CNOT", gate.targets[0],
                                  gate.targets[1]))
        temp_resolved.append(Gate("CNOT", gate.targets[0],
                                  gate.controls))
        temp_resolved.append(Gate("RZ", gate.controls, None,
                                  arg_value=eigth_pi,
                                  arg_label=r"\pi/8"))
        temp_resolved.append(Gate("RZ", [gate.targets[0]], None,
                                  arg_value=-eigth_pi,
                                  arg_label=r"-\pi/8"))
        temp_resolved.append(Gate("CNOT", gate.targets[0],
                                  gate.controls))
        temp_resolved.append(Gate("GLOBALPHASE", None, None,
                                  arg_value=half_pi,
                                  arg_label=r"\pi/2"))
        temp_resolved.append(Gate("RY", gate.targets[1], None,
                                  arg_value=half_pi,
                                  arg_label=r"\pi/2"))
        temp_resolved.append(Gate("RY", gate.targets, None,
                                  arg_value=-half_pi,
                                  arg_label=r"-\pi/2"))
        temp_resolved.append(Gate("RZ", gate.targets, None,
                                  arg_value=np.pi, arg_label=r"\pi"))
        temp_resolved.append(Gate("RY", gate.targets, None,
                                  arg_value=half_pi,
                                  arg_label=r"\pi/2"))
        temp_resolved.append(Gate("RZ", gate.targets[0], None,
                                  arg_value=eigth_pi,
                                  arg_label=r"\pi/8"))
        temp_resolved.append(Gate("RZ", gate.targets[1], None,
                                  arg_value=eigth_pi,
                                  arg_label=r"\pi/8"))
        temp_resolved.append(Gate("CNOT", gate.targets[1],
                                  gate.controls))
        temp_resolved.append(Gate("RZ", gate.targets[1], None,
                                  arg_value=-eigth_pi,
                                  arg_label=r"-\pi/8"))
        temp_resolved.append(Gate("CNOT", gate.targets[1],
                                  gate.targets[0]))
        temp_resolved.append(Gate("RZ", gate.targets[1], None,
                                  arg_value=eigth_pi,
                                  arg_label=r"\pi/8"))
        temp_resolved.append(Gate("CNOT", gate.targets[1],
                                  gate.controls))
        temp_resolved.append(Gate("RZ", gate.targets[1], None,
                                  arg_value=-eigth_pi,
                                  arg_label=r"-\pi/8"))
        temp_resolved.append(Gate("CNOT", gate.targets[1],
                                  gate.targets[0]))
        temp_resolved.append(Gate("GLOBALPHASE", None, None,
                                  arg_value=half_pi,
                                  arg_label=r"\pi/2"))
        temp_resolved.append(Gate("RY", gate.targets[1], None,
                                  arg_value=half_pi,
                                  arg_label=r"\pi/2"))
        temp_resolved.append(Gate("RY", gate.targets, None,
                                  arg_value=-half_pi,
                                  arg_label=r"-\pi/2"))
        temp_resolved.append(Gate("RZ", gate.targets, None,
                                  arg_value=np.pi, arg_label=r"\pi"))
        temp_resolved.append(Gate("RY", gate.targets, None,
                                  arg_value=half_pi,
                                  arg_label=r"\pi/2"))
        temp_resolved.append(Gate("CNOT", gate.targets[0],
                                  gate.targets[1]))

    def _gate_TOFFOLI(self, gate, temp_resolved):
        half_pi = np.pi / 2
        quarter_pi = np.pi / 4
        temp_resolved.append(Gate("GLOBALPHASE", None, None,
                                  arg_value=np.pi / 8,
                                  arg_label=r"\pi/8"))
        temp_resolved.append(Gate("RZ", gate.controls[1], None,
                                  arg_value=half_pi,
                                  arg_label=r"\pi/2"))
        temp_resolved.append(Gate("RZ", gate.controls[0], None,
                                  arg_value=quarter_pi,
                                  arg_label=r"\pi/4"))
        temp_resolved.append(Gate("CNOT", gate.controls[1],
                                  gate.controls[0]))
        temp_resolved.append(Gate("RZ", gate.controls[1], None,
                                  arg_value=-quarter_pi,
                                  arg_label=r"-\pi/4"))
        temp_resolved.append(Gate("CNOT", gate.controls[1],
                                  gate.controls[0]))
        temp_resolved.append(Gate("GLOBALPHASE", None, None,
                                  arg_value=half_pi,
                                  arg_label=r"\pi/2"))
        temp_resolved.append(Gate("RY", gate.targets, None,
                                  arg_value=half_pi,
                                  arg_label=r"\pi/2"))
        temp_resolved.append(Gate("RX", gate.targets, None,
                                  arg_value=np.pi, arg_label=r"\pi"))
        temp_resolved.append(Gate("RZ", gate.controls[1], None,
                                  arg_value=-quarter_pi,
                                  arg_label=r"-\pi/4"))
        temp_resolved.append(Gate("RZ", gate.targets, None,
                                  arg_value=quarter_pi,
                                  arg_label=r"\pi/4"))
        temp_resolved.append(Gate("CNOT", gate.targets,
                                  gate.controls[0]))
        temp_resolved.append(Gate("RZ", gate.targets, None,
                                  arg_value=-quarter_pi,
                                  arg_label=r"-\pi/4"))
        temp_resolved.append(Gate("CNOT", gate.targets,
                                  gate.controls[1]))
        temp_resolved.append(Gate("RZ", gate.targets, None,
                                  arg_value=quarter_pi,
                                  arg_label=r"\pi/4"))
        temp_resolved.append(Gate("CNOT", gate.targets,
                                  gate.controls[0]))
        temp_resolved.append(Gate("RZ", gate.targets, None,
                                  arg_value=-quarter_pi,
                                  arg_label=r"-\pi/4"))
        temp_resolved.append(Gate("CNOT", gate.targets,
                                  gate.controls[1]))
        temp_resolved.append(Gate("GLOBALPHASE", None, None,
                                  arg_value=half_pi,
                                  arg_label=r"\pi/2"))
        temp_resolved.append(Gate("RY", gate.targets, None,
                                  arg_value=half_pi,
                                  arg_label=r"\pi/2"))
        temp_resolved.append(Gate("RX", gate.targets, None,
                                  arg_value=np.pi, arg_label=r"\pi"))

    def _gate_GLOBALPHASE(self, gate, temp_resolved):
        temp_resolved.append(Gate(gate.name, gate.targets,
                                  gate.controls,
                                  gate.arg_value, gate.arg_label))

    def _resolve_2q_basis(self, basis, qc_temp, temp_resolved):
        """Dispatch method"""
        method = getattr(self, '_basis_' + str(basis), temp_resolved)
        method(qc_temp, temp_resolved)

    def _basis_CSIGN(self, qc_temp, temp_resolved):
        half_pi = np.pi / 2
        for gate in temp_resolved:
            if gate.name == "CNOT":
                qc_temp.gates.append(Gate("RY", gate.targets, None,
                                          arg_value=-half_pi,
                                          arg_label=r"-\pi/2"))
                qc_temp.gates.append(Gate("CSIGN", gate.targets,
                                          gate.controls))
                qc_temp.gates.append(Gate("RY", gate.targets, None,
                                          arg_value=half_pi,
                                          arg_label=r"\pi/2"))
            else:
                qc_temp.gates.append(gate)

    def _basis_ISWAP(self, qc_temp, temp_resolved):
        half_pi = np.pi / 2
        quarter_pi = np.pi / 4
        for gate in temp_resolved:
            if gate.name == "CNOT":
                qc_temp.gates.append(Gate("GLOBALPHASE", None, None,
                                          arg_value=quarter_pi,
                                          arg_label=r"\pi/4"))
                qc_temp.gates.append(Gate("ISWAP", [gate.controls[0],
                                          gate.targets[0]],
                                          None))
                qc_temp.gates.append(Gate("RZ", gate.targets, None,
                                          arg_value=-half_pi,
                                          arg_label=r"-\pi/2"))
                qc_temp.gates.append(Gate("RY", gate.controls, None,
                                          arg_value=-half_pi,
                                          arg_label=r"-\pi/2"))
                qc_temp.gates.append(Gate("RZ", gate.controls, None,
                                          arg_value=half_pi,
                                          arg_label=r"\pi/2"))
                qc_temp.gates.append(Gate("ISWAP", [gate.controls[0],
                                          gate.targets[0]], None))
                qc_temp.gates.append(Gate("RY", gate.targets, None,
                                          arg_value=-half_pi,
                                          arg_label=r"-\pi/2"))
                qc_temp.gates.append(Gate("RZ", gate.targets, None,
                                          arg_value=half_pi,
                                          arg_label=r"\pi/2"))
            elif gate.name == "SWAP":
                qc_temp.gates.append(Gate("GLOBALPHASE", None, None,
                                          arg_value=quarter_pi,
                                          arg_label=r"\pi/4"))
                qc_temp.gates.append(Gate("ISWAP", gate.targets, None))
                qc_temp.gates.append(Gate("RX", gate.targets[0], None,
                                          arg_value=-half_pi,
                                          arg_label=r"-\pi/2"))
                qc_temp.gates.append(Gate("ISWAP", gate.targets, None))
                qc_temp.gates.append(Gate("RX", gate.targets[1], None,
                                          arg_value=-half_pi,
                                          arg_label=r"-\pi/2"))
                qc_temp.gates.append(Gate("ISWAP", [gate.targets[1],
                                          gate.targets[0]], None))
                qc_temp.gates.append(Gate("RX", gate.targets[0], None,
                                          arg_value=-half_pi,
                                          arg_label=r"-\pi/2"))
            else:
                qc_temp.gates.append(gate)

    def _basis_SQRTSWAP(self, qc_temp, temp_resolved):
        half_pi = np.pi / 2
        for gate in temp_resolved:
            if gate.name == "CNOT":
                qc_temp.gates.append(Gate("RY", gate.targets, None,
                                          arg_value=half_pi,
                                          arg_label=r"\pi/2"))
                qc_temp.gates.append(Gate("SQRTSWAP", [gate.controls[0],
                                          gate.targets[0]],
                                          None))
                qc_temp.gates.append(Gate("RZ", gate.controls, None,
                                          arg_value=np.pi,
                                          arg_label=r"\pi"))
                qc_temp.gates.append(Gate("SQRTSWAP", [gate.controls[0],
                                          gate.targets[0]], None))
                qc_temp.gates.append(Gate("RZ", gate.targets, None,
                                          arg_value=-half_pi,
                                          arg_label=r"-\pi/2"))
                qc_temp.gates.append(Gate("RY", gate.targets, None,
                                          arg_value=-half_pi,
                                          arg_label=r"-\pi/2"))
                qc_temp.gates.append(Gate("RZ", gate.controls, None,
                                          arg_value=-half_pi,
                                          arg_label=r"-\pi/2"))
            else:
                qc_temp.gates.append(gate)

    def _basis_SQRTISWAP(self, qc_temp, temp_resolved):
        half_pi = np.pi / 2
        quarter_pi = np.pi / 4
        for gate in temp_resolved:
            if gate.name == "CNOT":
                qc_temp.gates.append(Gate("RY", gate.controls, None,
                                          arg_value=-half_pi,
                                          arg_label=r"-\pi/2"))
                qc_temp.gates.append(Gate("RX", gate.controls, None,
                                          arg_value=half_pi,
                                          arg_label=r"\pi/2"))
                qc_temp.gates.append(Gate("RX", gate.targets, None,
                                          arg_value=-half_pi,
                                          arg_label=r"-\pi/2"))
                qc_temp.gates.append(Gate("SQRTISWAP", [gate.controls[0],
                                          gate.targets[0]],
                                          None))
                qc_temp.gates.append(Gate("RX", gate.controls, None,
                                          arg_value=np.pi,
                                          arg_label=r"\pi"))
                qc_temp.gates.append(Gate("SQRTISWAP", [gate.controls[0],
                                          gate.targets[0]], None))
                qc_temp.gates.append(Gate("RY", gate.controls, None,
                                          arg_value=half_pi,
                                          arg_label=r"\pi/2"))
                qc_temp.gates.append(Gate("GLOBALPHASE", None, None,
                                          arg_value=quarter_pi,
                                          arg_label=r"\pi/4"))
                qc_temp.gates.append(Gate("RZ", gate.controls, None,
                                          arg_value=np.pi,
                                          arg_label=r"\pi"))
                qc_temp.gates.append(Gate("GLOBALPHASE", None, None,
                                          arg_value=3 * half_pi,
                                          arg_label=r"3\pi/2"))
            else:
                qc_temp.gates.append(gate)

    def run(self, state, cbits=None, U_list=None,
            measure_results=None, precompute_unitary=False):
        '''
        Calculate the result of one instance of circuit run.

        Parameters
        ----------
        state : ket or oper
                state vector or density matrix input.
        cbits : List of ints, optional
                initialization of the classical bits.
        U_list: list of Qobj, optional
            list of predefined unitaries corresponding to circuit.
        measure_results : tuple of ints, optional
            optional specification of each measurement result to enable
            post-selection. If specified, the measurement results are
            set to the tuple of bits (sequentially) instead of being
            chosen at random.
        precompute_unitary: Boolean, optional
            Specify if computation is done by pre-computing and aggregating
            gate unitaries. Possibly a faster method in the case of large number
            of repeat runs with different state inputs.

        Returns
        -------
        final_state : Qobj
                output state of the circuit run.
        '''

        if state.isket:
            sim = CircuitSimulator(self, state, cbits, U_list, measure_results,
                                   "state_vector_simulator",
                                   precompute_unitary)
        elif state.isoper:
            sim = CircuitSimulator(self, state, cbits, U_list, measure_results,
                                   "density_matrix_simulator",
                                   precompute_unitary)
        else:
            raise TypeError("State is not a ket or a density matrix.")
        return sim.run(state, cbits).get_final_states(0)

    def run_statistics(self, state, U_list=None,
                       cbits=None, precompute_unitary=False):
        '''
        Calculate all the possible outputs of a circuit
        (varied by measurement gates).

        Parameters
        ----------
        state : ket or oper
                state vector or density matrix input.
        cbits : List of ints, optional
                initialization of the classical bits.
        U_list: list of Qobj, optional
            list of predefined unitaries corresponding to circuit.
        measure_results : tuple of ints, optional
            optional specification of each measurement result to enable
            post-selection. If specified, the measurement results are
            set to the tuple of bits (sequentially) instead of being
            chosen at random.
        precompute_unitary: Boolean, optional
            Specify if computation is done by pre-computing and aggregating
            gate unitaries. Possibly a faster method in the case of large number
            of repeat runs with different state inputs.

        Returns
        -------
        result: CircuitResult
            Return a CircuitResult object containing
            output states and and their probabilities.
        '''

        if state.isket:
            sim = CircuitSimulator(self, state, cbits, U_list,
                                   mode="state_vector_simulator",
                                   precompute_unitary=precompute_unitary)
        elif state.isoper:
            sim = CircuitSimulator(self, state, cbits, U_list,
                                   mode="density_matrix_simulator",
                                   precompute_unitary=precompute_unitary)
        else:
            raise TypeError("State is not a ket or a density matrix.")
        return sim.run_statistics(state, cbits)

    def resolve_gates(self, basis=["CNOT", "RX", "RY", "RZ"]):
        """
        Unitary matrix calculator for N qubits returning the individual
        steps as unitary matrices operating from left to right in the specified
        basis.
        Calls '_resolve_to_universal' for each gate, this function maps
        each 'GATENAME' with its corresponding '_gate_basis_2q'
        Subsequently calls _resolve_2q_basis for each basis, this function maps
        each '2QGATENAME' with its corresponding '_basis_'

        Parameters
        ----------
        basis : list.
            Basis of the resolved circuit.

        Returns
        -------
        qc : :class:`.QubitCircuit`
            Return :class:`.QubitCircuit` of resolved gates
            for the qubit circuit in the desired basis.
        """
        qc_temp = QubitCircuit(self.N, reverse_states=self.reverse_states,
                               num_cbits=self.num_cbits)
        temp_resolved = []

        basis_1q_valid = ["RX", "RY", "RZ"]
        basis_2q_valid = ["CNOT", "CSIGN", "ISWAP", "SQRTSWAP", "SQRTISWAP"]

        num_measurements = len(list(filter(
                                lambda x: isinstance(x, Measurement),
                                self.gates)))
        if num_measurements > 0:
            raise NotImplementedError("adjacent_gates must be called before \
            measurements are added to the circuit")

        if isinstance(basis, list):
            basis_1q = []
            basis_2q = []
            for gate in basis:
                if gate in basis_2q_valid:
                    basis_2q.append(gate)
                elif gate in basis_1q_valid:
                    basis_1q.append(gate)
                else:
                    raise NotImplementedError(
                        "%s is not a valid basis gate" % gate)
            if len(basis_1q) == 1:
                raise ValueError("Not sufficient single-qubit gates in basis")
            if len(basis_1q) == 0:
                basis_1q = ["RX", "RY", "RZ"]

        else:  # only one 2q gate is given as basis
            basis_1q = ["RX", "RY", "RZ"]
            if basis in basis_2q_valid:
                basis_2q = [basis]
            else:
                raise ValueError("%s is not a valid two-qubit basis gate"
                                 % basis)

        for gate in self.gates:
            if gate.name in ("X", "Y", "Z"):
                qc_temp.gates.append(Gate("GLOBALPHASE", arg_value=np.pi/2))
                gate = Gate(
                    "R" + gate.name, targets=gate.targets, arg_value=np.pi)
            try:
                self._resolve_to_universal(gate, temp_resolved,
                                           basis_1q, basis_2q)
            except AttributeError:
                exception = f"Gate {gate.name} cannot be resolved."
                raise NotImplementedError(exception)

        match = False
        for basis_unit in ["CSIGN", "ISWAP", "SQRTSWAP", "SQRTISWAP"]:
            if basis_unit in basis_2q:
                match = True
                self._resolve_2q_basis(basis_unit, qc_temp, temp_resolved)
                break
        if not match:
            qc_temp.gates = temp_resolved

        if len(basis_1q) == 2:
            temp_resolved = qc_temp.gates
            qc_temp.gates = []
            half_pi = np.pi / 2
            for gate in temp_resolved:
                if gate.name == "RX" and "RX" not in basis_1q:
                    qc_temp.gates.append(Gate("RY", gate.targets, None,
                                              arg_value=-half_pi,
                                              arg_label=r"-\pi/2"))
                    qc_temp.gates.append(Gate("RZ", gate.targets, None,
                                              gate.arg_value, gate.arg_label))
                    qc_temp.gates.append(Gate("RY", gate.targets, None,
                                              arg_value=half_pi,
                                              arg_label=r"\pi/2"))
                elif gate.name == "RY" and "RY" not in basis_1q:
                    qc_temp.gates.append(Gate("RZ", gate.targets, None,
                                              arg_value=-half_pi,
                                              arg_label=r"-\pi/2"))
                    qc_temp.gates.append(Gate("RX", gate.targets, None,
                                              gate.arg_value, gate.arg_label))
                    qc_temp.gates.append(Gate("RZ", gate.targets, None,
                                              arg_value=half_pi,
                                              arg_label=r"\pi/2"))
                elif gate.name == "RZ" and "RZ" not in basis_1q:
                    qc_temp.gates.append(Gate("RX", gate.targets, None,
                                              arg_value=-half_pi,
                                              arg_label=r"-\pi/2"))
                    qc_temp.gates.append(Gate("RY", gate.targets, None,
                                              gate.arg_value, gate.arg_label))
                    qc_temp.gates.append(Gate("RX", gate.targets, None,
                                              arg_value=half_pi,
                                              arg_label=r"\pi/2"))
                else:
                    qc_temp.gates.append(gate)

        qc_temp.gates = deepcopy(qc_temp.gates)

        return qc_temp

    def adjacent_gates(self):
        """
        Method to resolve two qubit gates with non-adjacent control/s or
        target/s in terms of gates with adjacent interactions.

        Returns
        -------
        qubit_circuit: :class:`.QubitCircuit`
            Return :class:`.QubitCircuit` of the gates
            for the qubit circuit with the resolved non-adjacent gates.

        """
        temp = QubitCircuit(self.N, reverse_states=self.reverse_states,
                            num_cbits=self.num_cbits)
        swap_gates = ["SWAP", "ISWAP", "SQRTISWAP", "SQRTSWAP", "BERKELEY",
                      "SWAPalpha"]
        num_measurements = len(list(filter(
                                lambda x: isinstance(x, Measurement),
                                self.gates)))
        if num_measurements > 0:
            raise NotImplementedError("adjacent_gates must be called before \
            measurements are added to the circuit")

        for gate in self.gates:
            if gate.name == "CNOT" or gate.name == "CSIGN":
                start = min([gate.targets[0], gate.controls[0]])
                end = max([gate.targets[0], gate.controls[0]])
                i = start
                while i < end:
                    if start + end - i - i == 1 and (end - start + 1) % 2 == 0:
                        # Apply required gate if control, target are adjacent
                        # to each other, provided |control-target| is even.
                        if end == gate.controls[0]:
                            temp.gates.append(Gate(gate.name, targets=[i],
                                                   controls=[i + 1]))
                        else:
                            temp.gates.append(Gate(gate.name, targets=[i + 1],
                                                   controls=[i]))
                    elif (start + end - i - i == 2 and
                          (end - start + 1) % 2 == 1):
                        # Apply a swap between i and its adjacent gate, then
                        # the required gate if and then another swap if control
                        # and target have one qubit between them, provided
                        # |control-target| is odd.
                        temp.gates.append(Gate("SWAP", targets=[i, i + 1]))
                        if end == gate.controls[0]:
                            temp.gates.append(Gate(gate.name,
                                                   targets=[i + 1],
                                                   controls=[i + 2]))
                        else:
                            temp.gates.append(Gate(gate.name,
                                                   targets=[i + 2],
                                                   controls=[i + 1]))
                        temp.gates.append(Gate("SWAP", targets=[i, i + 1]))
                        i += 1
                    else:
                        # Swap the target/s and/or control with their adjacent
                        # qubit to bring them closer.
                        temp.gates.append(Gate("SWAP", targets=[i, i + 1]))
                        temp.gates.append(Gate("SWAP",
                                               targets=[start + end - i - 1,
                                                        start + end - i]))
                    i += 1

            elif gate.name in swap_gates:
                start = min([gate.targets[0], gate.targets[1]])
                end = max([gate.targets[0], gate.targets[1]])
                i = start
                while i < end:
                    if start + end - i - i == 1 and (end - start + 1) % 2 == 0:
                        temp.gates.append(Gate(gate.name, targets=[i, i + 1]))
                    elif ((start + end - i - i) == 2 and
                          (end - start + 1) % 2 == 1):
                        temp.gates.append(Gate("SWAP", targets=[i, i + 1]))
                        temp.gates.append(Gate(gate.name,
                                               targets=[i + 1, i + 2]))
                        temp.gates.append(Gate("SWAP", targets=[i, i + 1]))
                        i += 1
                    else:
                        temp.gates.append(Gate("SWAP", targets=[i, i + 1]))
                        temp.gates.append(Gate("SWAP",
                                               targets=[start + end - i - 1,
                                                        start + end - i]))
                    i += 1

            else:
                raise NotImplementedError(
                    "`adjacent_gates` is not defined for "
                    "gate {}.".format(gate.name))

        temp.gates = deepcopy(temp.gates)

        return temp

    def propagators(self, expand=True):
        """
        Propagator matrix calculator for N qubits returning the individual
        steps as unitary matrices operating from left to right.
        Returns
        -------
        U_list : list
            Return list of unitary matrices for the qubit circuit.
        """

        if not expand:
            return self.propagators_no_expand()

        self.U_list = []

        gates = filter(lambda x: isinstance(x, Gate), self.gates)

        for gate in gates:
            if gate.name == "RX":
                self.U_list.append(rx(
                    gate.arg_value, self.N, gate.targets[0]))
            elif gate.name == "RY":
                self.U_list.append(ry(
                    gate.arg_value, self.N, gate.targets[0]))
            elif gate.name == "RZ":
                self.U_list.append(rz(
                    gate.arg_value, self.N, gate.targets[0]))
            elif gate.name == "X":
                self.U_list.append(x_gate(self.N, gate.targets[0]))
            elif gate.name == "Y":
                self.U_list.append(y_gate(self.N, gate.targets[0]))
            elif gate.name == "CY":
                self.U_list.append(cy_gate(
                    self.N, gate.controls[0], gate.targets[0]))
            elif gate.name == "Z":
                self.U_list.append(z_gate(self.N, gate.targets[0]))
            elif gate.name == "CZ":
                self.U_list.append(cz_gate(
                    self.N, gate.controls[0], gate.targets[0]))
            elif gate.name == "T":
                self.U_list.append(t_gate(self.N, gate.targets[0]))
            elif gate.name == "CT":
                self.U_list.append(ct_gate(
                    self.N, gate.controls[0], gate.targets[0]))
            elif gate.name == "S":
                self.U_list.append(s_gate(self.N, gate.targets[0]))
            elif gate.name == "CS":
                self.U_list.append(cs_gate(
                    self.N, gate.controls[0], gate.targets[0]))
            elif gate.name == "SQRTNOT":
                self.U_list.append(sqrtnot(self.N, gate.targets[0]))
            elif gate.name == "SNOT":
                self.U_list.append(snot(self.N, gate.targets[0]))
            elif gate.name == "PHASEGATE":
                self.U_list.append(phasegate(gate.arg_value, self.N,
                                             gate.targets[0]))
            elif gate.name == "QASMU":
                self.U_list.append(qasmu_gate(gate.arg_value, self.N,
                                              gate.targets[0]))
            elif gate.name == "CRX":
                self.U_list.append(controlled_gate(rx(gate.arg_value),
                                                   N=self.N,
                                                   control=gate.controls[0],
                                                   target=gate.targets[0]))
            elif gate.name == "CRY":
                self.U_list.append(controlled_gate(ry(gate.arg_value),
                                                   N=self.N,
                                                   control=gate.controls[0],
                                                   target=gate.targets[0]))
            elif gate.name == "CRZ":
                self.U_list.append(controlled_gate(rz(gate.arg_value),
                                                   N=self.N,
                                                   control=gate.controls[0],
                                                   target=gate.targets[0]))
            elif gate.name == "CPHASE":
                self.U_list.append(cphase(gate.arg_value, self.N,
                                          gate.controls[0], gate.targets[0]))
            elif gate.name == "CNOT":
                self.U_list.append(cnot(self.N,
                                        gate.controls[0], gate.targets[0]))
            elif gate.name == "CSIGN":
                self.U_list.append(csign(self.N,
                                         gate.controls[0], gate.targets[0]))
            elif gate.name == "BERKELEY":
                self.U_list.append(berkeley(self.N, gate.targets))
            elif gate.name == "SWAPalpha":
                self.U_list.append(swapalpha(gate.arg_value, self.N,
                                             gate.targets))
            elif gate.name == "SWAP":
                self.U_list.append(swap(self.N, gate.targets))
            elif gate.name == "ISWAP":
                self.U_list.append(iswap(self.N, gate.targets))
            elif gate.name == "SQRTSWAP":
                self.U_list.append(sqrtswap(self.N, gate.targets))
            elif gate.name == "SQRTISWAP":
                self.U_list.append(sqrtiswap(self.N, gate.targets))
            elif gate.name == "FREDKIN":
                self.U_list.append(fredkin(self.N, gate.controls[0],
                                           gate.targets))
            elif gate.name == "TOFFOLI":
                self.U_list.append(toffoli(self.N, gate.controls,
                                           gate.targets[0]))
            elif gate.name == "GLOBALPHASE":
                self.U_list.append(globalphase(gate.arg_value, self.N))
            elif gate.name in self.user_gates:
                if gate.controls is not None:
                    raise ValueError("A user defined gate {} takes only  "
                                     "`targets` variable.".format(gate.name))
                func_or_oper = self.user_gates[gate.name]
                if inspect.isfunction(func_or_oper):
                    func = func_or_oper
                    para_num = len(inspect.getfullargspec(func)[0])
                    if para_num == 0:
                        oper = func()
                    elif para_num == 1:
                        oper = func(gate.arg_value)
                    else:
                        raise ValueError(
                                "gate function takes at most one parameters.")
                elif isinstance(func_or_oper, Qobj):
                    oper = func_or_oper
                else:
                    raise ValueError("gate is neither function nor operator")
                self.U_list.append(expand_operator(
                    oper, N=self.N, targets=gate.targets, dims=self.dims))
            else:
                raise NotImplementedError(
                    "{} gate is an unknown gate.".format(gate.name))

        return self.U_list

    def propagators_no_expand(self):
        """
        Propagator matrix calculator for N qubits returning the individual
        steps as unitary matrices operating from left to right.

        Returns
        -------
        U_list : list
            Return list of unitary matrices for the qubit circuit.

        """
        self.U_list = []

        gates = filter(lambda x: isinstance(x, Gate), self.gates)

        for gate in gates:
            if gate.name == "RX":
                self.U_list.append(rx(gate.arg_value))
            elif gate.name == "RY":
                self.U_list.append(ry(gate.arg_value))
            elif gate.name == "RZ":
                self.U_list.append(rz(gate.arg_value))
            elif gate.name == "X":
                self.U_list.append(x_gate())
            elif gate.name == "Y":
                self.U_list.append(y_gate())
            elif gate.name == "CY":
                self.U_list.append(cy_gate())
            elif gate.name == "Z":
                self.U_list.append(z_gate())
            elif gate.name == "CZ":
                self.U_list.append(cz_gate())
            elif gate.name == "T":
                self.U_list.append(t_gate())
            elif gate.name == "CT":
                self.U_list.append(ct_gate())
            elif gate.name == "S":
                self.U_list.append(s_gate())
            elif gate.name == "CS":
                self.U_list.append(cs_gate())
            elif gate.name == "SQRTNOT":
                self.U_list.append(sqrtnot())
            elif gate.name == "SNOT":
                self.U_list.append(snot())
            elif gate.name == "PHASEGATE":
                self.U_list.append(phasegate(gate.arg_value))
            elif gate.name == "QASMU":
                self.U_list.append(qasmu_gate(gate.arg_value))
            elif gate.name == "CRX":
                self.U_list.append(controlled_gate(rx(gate.arg_value)))
            elif gate.name == "CRY":
                self.U_list.append(controlled_gate(ry(gate.arg_value)))
            elif gate.name == "CRZ":
                self.U_list.append(controlled_gate(rz(gate.arg_value)))
            elif gate.name == "CPHASE":
                self.U_list.append(cphase(gate.arg_value))
            elif gate.name == "CNOT":
                self.U_list.append(cnot())
            elif gate.name == "CSIGN":
                self.U_list.append(csign())
            elif gate.name == "BERKELEY":
                self.U_list.append(berkeley())
            elif gate.name == "SWAPalpha":
                self.U_list.append(swapalpha(gate.arg_value))
            elif gate.name == "SWAP":
                self.U_list.append(swap())
            elif gate.name == "ISWAP":
                self.U_list.append(iswap())
            elif gate.name == "SQRTSWAP":
                self.U_list.append(sqrtswap())
            elif gate.name == "SQRTISWAP":
                self.U_list.append(sqrtiswap())
            elif gate.name == "FREDKIN":
                self.U_list.append(fredkin())
            elif gate.name == "TOFFOLI":
                self.U_list.append(toffoli())
            elif gate.name == "GLOBALPHASE":
                self.U_list.append(globalphase(gate.arg_value, n))
            elif gate.name in self.user_gates:
                if gate.controls is not None:
                    raise ValueError("A user defined gate {} takes only  "
                                     "`targets` variable.".format(gate.name))
                func_or_oper = self.user_gates[gate.name]
                if inspect.isfunction(func_or_oper):
                    func = func_or_oper
                    para_num = len(inspect.getfullargspec(func)[0])
                    if para_num == 0:
                        oper = func()
                    elif para_num == 1:
                        oper = func(gate.arg_value)
                    else:
                        raise ValueError(
                                "gate function takes at most one parameters.")
                elif isinstance(func_or_oper, Qobj):
                    oper = func_or_oper
                else:
                    raise ValueError("gate is neither function nor operator")
                self.U_list.append(oper)
            else:
                raise NotImplementedError(
                    "{} gate is an unknown gate.".format(gate.name))

        return self.U_list

    def latex_code(self):
        rows = []

        ops = self.gates
        col = []
        for op in ops:
            if isinstance(op, Gate):
                gate = op
                col = []
                _swap_processing = False
                for n in range(self.N+self.num_cbits):

                    if gate.targets and n in gate.targets:

                        if len(gate.targets) > 1:
                            if gate.name == "SWAP":
                                if _swap_processing:
                                    col.append(r" \qswap \qw")
                                    continue
                                distance = abs(
                                    gate.targets[1] - gate.targets[0])
                                col.append(r" \qswap \qwx[%d] \qw" % distance)
                                _swap_processing = True

                            elif ((self.reverse_states and
                                   n == max(gate.targets)) or
                                  (not self.reverse_states and
                                   n == min(gate.targets))):
                                col.append(r" \multigate{%d}{%s} " %
                                           (len(gate.targets) - 1,
                                            _gate_label(gate.name,
                                                        gate.arg_label)))
                            else:
                                col.append(r" \ghost{%s} " %
                                           (_gate_label(gate.name,
                                                        gate.arg_label)))

                        elif gate.name == "CNOT":
                            col.append(r" \targ ")
                        elif gate.name == "CY":
                            col.append(r" \targ ")
                        elif gate.name == "CZ":
                            col.append(r" \targ ")
                        elif gate.name == "CS":
                            col.append(r" \targ ")
                        elif gate.name == "CT":
                            col.append(r" \targ ")
                        elif gate.name == "TOFFOLI":
                            col.append(r" \targ ")
                        else:
                            col.append(r" \gate{%s} " %
                                       _gate_label(gate.name, gate.arg_label))

                    elif gate.controls and n in gate.controls:
                        control_tag = (-1 if
                                       self.reverse_states
                                       else 1) * (gate.targets[0] - n)
                        col.append(r" \ctrl{%d} " % control_tag)

                    elif (gate.classical_controls and
                            (n - self.N) in gate.classical_controls):
                        control_tag = n - gate.targets[0]
                        col.append(r" \ctrl{%d} " % control_tag)

                    elif (not gate.controls and not gate.targets):
                        # global gate
                        if ((self.reverse_states and n == self.N - 1) or
                                (not self.reverse_states and n == 0)):
                            col.append(r" \multigate{%d}{%s} " %
                                       (self.N - 1,
                                        _gate_label(gate.name,
                                                    gate.arg_label)))
                        else:
                            col.append(r" \ghost{%s} " %
                                       (_gate_label(gate.name,
                                                    gate.arg_label)))
                    else:
                        col.append(r" \qw ")

            else:
                measurement = op
                col = []
                for n in range(self.N+self.num_cbits):

                    if n in measurement.targets:
                        col.append(r" \meter")
                    elif (n-self.N) == measurement.classical_store:
                        store_tag = n - measurement.targets[0]
                        col.append(r" \qw \cwx[%d] " % store_tag)
                    else:
                        col.append(r" \qw ")

            col.append(r" \qw ")
            rows.append(col)

        input_states_quantum = [r"\lstick{\ket{" + x + "}}" if x is not None
                                else "" for x in self.input_states[:self.N]]
        input_states_classical = [r"\lstick{" + x + "}" if x is not None
                                  else "" for x in self.input_states[self.N:]]
        input_states = input_states_quantum + input_states_classical

        code = ""
        n_iter = (reversed(range(self.N+self.num_cbits)) if self.reverse_states
                  else range(self.N+self.num_cbits))
        for n in n_iter:
            code += r" & %s" % input_states[n]
            for m in range(len(ops)):
                code += r" & %s" % rows[m][n]
            code += r" & \qw \\ " + "\n"

        return code

    # This slightly convoluted dance with the conversion formats is because
    # image conversion has optional dependencies.  We always want the `png` and
    # `svg` methods to be available so that they are discoverable by the user,
    # however if one is called without the required dependency, then they'll
    # get a `RuntimeError` explaining the problem.  We only want the IPython
    # magic methods `_repr_xxx_` to be defined if we know that the image
    # conversion is available, so the user doesn't get exceptions on display
    # because IPython tried to do something behind their back.

    def _raw_png(self):
        return _latex.image_from_latex(self.latex_code(), "png")

    if 'png' in _latex.CONVERTERS:
        _repr_png_ = _raw_png

    @property
    def png(self):
        return DisplayImage(self._raw_png(), embed=True)

    def _raw_svg(self):
        return _latex.image_from_latex(self.latex_code(), "svg")

    if 'svg' in _latex.CONVERTERS:
        _repr_svg_ = _raw_svg

    @property
    def svg(self):
        return DisplaySVG(self._raw_svg())

    def _to_qasm(self, qasm_out):
        """
        Pipe output of circuit object to QasmOutput object.

        Parameters
        ----------
        qasm_out: QasmOutput
            object to store QASM output.
        """

        qasm_out.output("qreg q[{}];".format(self.N))
        if self.num_cbits:
            qasm_out.output("creg c[{}];".format(self.num_cbits))
        qasm_out.output(n=1)

        for op in self.gates:
            if ((not isinstance(op, Measurement))
                    and not qasm_out.is_defined(op.name)):
                qasm_out._qasm_defns(op)

        for op in self.gates:
            op._to_qasm(qasm_out)


class CircuitResult:

    def __init__(self, final_states, probabilities, cbits=None):
        """
        Store result of CircuitSimulator.

        Parameters
        ----------
        final_states: list of Qobj.
            List of output kets or density matrices.

        probabilities: list of float.
            List of probabilities of obtaining each output state.

        cbits: list of list of int, optional
            List of cbits for each output.
        """

        if isinstance(final_states, Qobj) or final_states is None:
            self.final_states = [final_states]
            self.probabilities = [probabilities]
            if cbits:
                self.cbits = [cbits]
        else:
            inds = list(filter(lambda x: final_states[x] is not None,
                               range(len(final_states))))
            self.final_states = [final_states[i] for i in inds]
            self.probabilities = [probabilities[i] for i in inds]
            if cbits:
                self.cbits = [cbits[i] for i in inds]

    def get_final_states(self, index=None):
        """
        Return list of output states.

        Parameters
        ----------
        index: int
            Indicates i-th state to be returned.

        Returns
        ----------
        final_states: Qobj or list of Qobj.
            List of output kets or density matrices.
        """

        if index is not None:
            return self.final_states[index]
        return self.final_states

    def get_probabilities(self, index=None):
        """
        Return list of probabilities corresponding to the output states.

        Parameters
        ----------
        index: int
            Indicates i-th probability to be returned.

        Returns
        -------
        probabilities: float or list of float
            Probabilities associated with each output state.
        """

        if index is not None:
            return self.probabilities[index]
        return self.probabilities

    def get_cbits(self, index=None):
        """
        Return list of classical bit outputs corresponding to the results.

        Parameters
        ----------
        index: int
            Indicates i-th output, probability pair to be returned.

        Returns
        -------
        cbits: list of int or list of list of int
            list of classical bit outputs
        """

        if index is not None:
            return self.cbits[index]
        return self.cbits


class CircuitSimulator:

    def __init__(self, qc, state=None, cbits=None,
                 U_list=None, measure_results=None,
                 mode="state_vector_simulator", precompute_unitary=False):
        """
        Simulate state evolution for Quantum Circuits.

        Parameters
        ----------
        qc: :class:`.QubitCircuit`
            Quantum Circuit to be simulated.

        state: ket or oper
            ket or density matrix

        cbits: list of int, optional
            initial value of classical bits

        U_list: list of Qobj, optional
            list of predefined unitaries corresponding to circuit.

        measure_results : tuple of ints, optional
            optional specification of each measurement result to enable
            post-selection. If specified, the measurement results are
            set to the tuple of bits (sequentially) instead of being
            chosen at random.

        mode: string, optional
            Specify if input state (and therefore computation) is in
            state-vector mode or in density matrix mode.
            In state_vector_simulator mode, the input must be a ket
            and with each measurement, one of the collapsed
            states is the new state (when using run()).
            In density_matrix_simulator mode, the input can be a ket or a
            density matrix and after measurement, the new state is the
            mixed ensemble state obtained after the measurement.
            If in density_matrix_simulator mode and given
            a state vector input, the output must be assumed to
            be a density matrix.

        precompute_unitary: Boolean, optional
            Specify if computation is done by pre-computing and aggregating
            gate unitaries. Possibly a faster method in the case of large number
            of repeat runs with different state inputs.
        """

        self.qc = qc
        self.mode = mode
        self.precompute_unitary = precompute_unitary

        if U_list:
            self.U_list = U_list
        elif precompute_unitary:
            self.U_list = qc.propagators(expand=False)
        else:
            self.U_list = qc.propagators()

        self.ops = []
        self.inds_list = []

        if precompute_unitary:
            self._process_ops_precompute()
        else:
            self._process_ops()

        self.initialize(state, cbits, measure_results)

    def _process_ops(self):
        '''
        Process list of gates (including measurements), and stores
        them in self.ops (as unitaries) for further computation.
        '''

        U_list_index = 0

        for operation in self.qc.gates:
            if isinstance(operation, Measurement):
                self.ops.append(operation)
            elif isinstance(operation, Gate):
                if operation.classical_controls:
                    self.ops.append((operation, self.U_list[U_list_index]))
                else:
                    self.ops.append(self.U_list[U_list_index])
                U_list_index += 1

    def _process_ops_precompute(self):
        '''
        Process list of gates (including measurements), aggregate
        gate unitaries (by multiplying) and store them in self.ops
        for further computation. The gate multiplication is carried out
        only for groups of matrices in between classically controlled gates
        and measurement gates.

        Examples
        --------

        If we have a circuit that looks like:

        ----|X|-----|Y|----|M0|-----|X|----

        then self.ops = [YX, M0, X]
        '''

        prev_index = 0
        U_list_index = 0

        for gate in self.qc.gates:
            if isinstance(gate, Measurement):
                continue
            else:
                self.inds_list.append(gate.get_inds(self.qc.N))

        for operation in self.qc.gates:
            if isinstance(operation, Measurement):
                if U_list_index > prev_index:
                    self.ops.append(self._compute_unitary(
                                    self.U_list[prev_index:U_list_index],
                                    self.inds_list[prev_index:U_list_index]))
                    prev_index = U_list_index
                self.ops.append(operation)

            elif isinstance(operation, Gate):
                if operation.classical_controls:
                    if U_list_index > prev_index:
                        self.ops.append(
                            self._compute_unitary(
                                    self.U_list[prev_index:U_list_index],
                                    self.inds_list[prev_index:U_list_index]))
                        prev_index = U_list_index
                    self.ops.append((operation, self.U_list[prev_index]))
                    prev_index += 1
                    U_list_index += 1
                else:
                    U_list_index += 1

        if U_list_index > prev_index:
            self.ops.append(self._compute_unitary(
                            self.U_list[prev_index:U_list_index],
                            self.inds_list[prev_index:U_list_index]))
            prev_index = U_list_index + 1
            U_list_index = prev_index

    def initialize(self, state=None, cbits=None, measure_results=None):
        '''
        Reset Simulator state variables to start a new run.

        Parameters
        ----------
        state: ket or oper
            ket or density matrix

        cbits: list of int, optional
            initial value of classical bits

        U_list: list of Qobj, optional
            list of predefined unitaries corresponding to circuit.

        measure_results : tuple of ints, optional
            optional specification of each measurement result to enable
            post-selection. If specified, the measurement results are
            set to the tuple of bits (sequentially) instead of being
            chosen at random.
        '''

        if cbits and len(cbits) == self.qc.num_cbits:
            self.cbits = cbits
        elif self.qc.num_cbits > 0:
            self.cbits = [0] * self.qc.num_cbits
        else:
            self.cbits = None

        self.state = None

        if state is not None:
            if state.shape[0] != 2 ** self.qc.N:
                raise ValueError("dimension of state is incorrect")
            if self.mode == "density_matrix_simulator" and state.isket:
                self.state = ket2dm(state)
            else:
                self.state = state

        self.probability = 1
        self.op_index = 0
        self.measure_results = measure_results
        self.measure_ind = 0

    def _compute_unitary(self, U_list, inds_list):
        '''
        Compute unitary corresponding to a product of unitaries in U_list
        and expand it to size of circuit.

        Parameters
        ----------
        U_list: list of Qobj
            list of predefined unitaries.

        inds_list: list of list of int
            list of qubit indices corresponding to each unitary in U_list

        Returns
        -------
        U: Qobj
            resultant unitary
        '''

        U_overall, overall_inds = gate_sequence_product(U_list,
                                                        inds_list=inds_list,
                                                        expand=True)

        if len(overall_inds) != self.qc.N:
            U_overall = expand_operator(U_overall,
                                        N=self.qc.N,
                                        targets=overall_inds)
        return U_overall

    def run(self, state, cbits=None, measure_results=None):
        '''
        Calculate the result of one instance of circuit run.

        Parameters
        ----------
        state : ket or oper
                state vector or density matrix input.
        cbits : List of ints, optional
                initialization of the classical bits.
        measure_results : tuple of ints, optional
                optional specification of each measurement result to enable
                post-selection. If specified, the measurement results are
                set to the tuple of bits (sequentially) instead of being
                chosen at random.

        Returns
        -------
        result: CircuitResult
            Return a CircuitResult object containing
            output state and probability.
        '''

        self.initialize(state, cbits, measure_results)
        for _ in range(len(self.ops)):
            if self.step() is None:
                break
        return CircuitResult(self.state, self.probability, self.cbits)

    def run_statistics(self, state, cbits=None):
        '''
        Calculate all the possible outputs of a circuit
        (varied by measurement gates).

        Parameters
        ----------
        state : ket
                state to be observed on specified by density matrix.
        cbits : List of ints, optional
                initialization of the classical bits.

        Returns
        -------
        result: CircuitResult
            Return a CircuitResult object containing
            output states and and their probabilities.
        '''

        probabilities = []
        states = []
        cbits_results = []

        num_measurements = len(list(filter(
                                lambda x: isinstance(x, Measurement),
                                self.qc.gates)))

        for results in product("01", repeat=num_measurements):
            run_result = self.run(state, cbits=cbits, measure_results=results)
            final_state = run_result.get_final_states(0)
            probability = run_result.get_probabilities(0)
            states.append(final_state)
            probabilities.append(probability)
            cbits_results.append(self.cbits)

        return CircuitResult(states, probabilities, cbits_results)

    def step(self):
        '''
        Return state after one step of circuit evolution
        (gate or measurement).

        Returns
        -------
        state : ket or oper
            state after one evolution step.
        '''

        op = self.ops[self.op_index]
        if isinstance(op, Measurement):
            self._apply_measurement(op)
        elif isinstance(op, tuple):
            operation, U = op
            apply_gate = all([self.cbits[i] for i
                              in operation.classical_controls])
            if apply_gate:
                if self.precompute_unitary:
                    U = expand_operator(U, self.qc.N,
                                        operation.get_inds(self.qc.N))
                self._evolve_state(U)
        else:
            self._evolve_state(op)

        self.op_index += 1
        return self.state

    def _evolve_state(self, U):
        '''
        Applies unitary to state.

        Parameters
        ----------
        U: Qobj
            unitary to be applied.
        '''

        if self.mode == "state_vector_simulator":
            self._evolve_ket(U)
        elif self.mode == "density_matrix_simulator":
            self._evolve_dm(U)
        else:
            raise NotImplementedError(
                "mode {} is not available.".format(self.mode))

    def _evolve_ket(self, U):
        '''
        Applies unitary to ket state.

        Parameters
        ----------
        U: Qobj
            unitary to be applied.
        '''

        self.state = U * self.state

    def _evolve_dm(self, U):
        '''
        Applies unitary to density matrix state.

        Parameters
        ----------
        U: Qobj
            unitary to be applied.
        '''

        self.state = U * self.state * U.dag()

    def _apply_measurement(self, operation):
        '''
        Applies measurement gate specified by operation to current state.

        Parameters
        ----------
        operation: :class:`.Measurement`
            Measurement gate in a circuit object.
        '''

        states, probabilities = operation.measurement_comp_basis(self.state)

        if self.mode == "state_vector_simulator":
            if self.measure_results:
                i = int(self.measure_results[self.measure_ind])
                self.measure_ind += 1
            else:
                probabilities = [p/sum(probabilities) for p in probabilities]
                i = np.random.choice([0, 1], p=probabilities)
            self.probability *= probabilities[i]
            self.state = states[i]
            if operation.classical_store is not None:
                self.cbits[operation.classical_store] = i

        elif self.mode == "density_matrix_simulator":
            states = list(filter(lambda x: x is not None, states))
            probabilities = list(filter(lambda x: x != 0, probabilities))
            self.state = sum(p * s for s, p in zip(states, probabilities))
        else:
            raise NotImplementedError(
                "mode {} is not available.".format(self.mode))<|MERGE_RESOLUTION|>--- conflicted
+++ resolved
@@ -48,14 +48,8 @@
                                         csign, berkeley, swapalpha, swap, iswap,
                                         sqrtswap, sqrtiswap, fredkin,
                                         toffoli, controlled_gate, globalphase,
-<<<<<<< HEAD
-                                        expand_operator)
-from qutip import tensor, basis, identity, fidelity, Qobj
-=======
                                         expand_operator, gate_sequence_product)
-from qutip import tensor, basis, identity, ket2dm
-from qutip.qobj import Qobj
->>>>>>> f995f6f6
+from qutip import tensor, basis, identity, ket2dm, Qobj
 from qutip.measurement import measurement_statistics
 
 
@@ -1806,7 +1800,6 @@
 
 
 class CircuitResult:
-
     def __init__(self, final_states, probabilities, cbits=None):
         """
         Store result of CircuitSimulator.
@@ -1822,7 +1815,6 @@
         cbits: list of list of int, optional
             List of cbits for each output.
         """
-
         if isinstance(final_states, Qobj) or final_states is None:
             self.final_states = [final_states]
             self.probabilities = [probabilities]
