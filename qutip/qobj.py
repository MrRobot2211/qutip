--- conflicted
+++ resolved
@@ -495,35 +495,6 @@
                 dims = [self.dims[0], other.dims[1]]
                 out.dims = dims
                 if settings.auto_tidyup: out.tidyup()
-<<<<<<< HEAD
-=======
-                if (settings.auto_tidyup_dims
-                        and not isinstance(dims[0][0], list)
-                        and not isinstance(dims[1][0], list)):
-                    # If neither left or right is a superoperator,
-                    # we should implicitly partial trace over
-                    # matching dimensions of 1.
-                    # Using izip_longest allows for the left and right dims
-                    # to have uneven length (non-square Qobjs).
-                    # We use None as padding so that it doesn't match anything,
-                    # and will never cause a partial trace on the other side.
-                    mask = [l == r == 1 for l, r in zip_longest(dims[0],
-                                                                dims[1],
-                                                                fillvalue=None)]
-                    # To ensure that there are still any dimensions left, we
-                    # use max() to add a dimensions list of [1] if all matching
-                    # dims are traced out of that side.
-                    out.dims = [max([1],
-                                    [dim for dim, m in zip(dims[0], mask)
-                                    if not m]),
-                                max([1],
-                                    [dim for dim, m in zip(dims[1], mask)
-                                    if not m])]
-
-                else:
-                    out.dims = dims
-
->>>>>>> ef3fefbc
                 out._isherm = None
 
                 if self.superrep and other.superrep:
