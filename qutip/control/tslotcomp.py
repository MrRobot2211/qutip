# -*- coding: utf-8 -*-
# This file is part of QuTiP: Quantum Toolbox in Python.
#
#    Copyright (c) 2014 and later, Alexander J G Pitchford
#    All rights reserved.
#
#    Redistribution and use in source and binary forms, with or without
#    modification, are permitted provided that the following conditions are
#    met:
#
#    1. Redistributions of source code must retain the above copyright notice,
#       this list of conditions and the following disclaimer.
#
#    2. Redistributions in binary form must reproduce the above copyright
#       notice, this list of conditions and the following disclaimer in the
#       documentation and/or other materials provided with the distribution.
#
#    3. Neither the name of the QuTiP: Quantum Toolbox in Python nor the names
#       of its contributors may be used to endorse or promote products derived
#       from this software without specific prior written permission.
#
#    THIS SOFTWARE IS PROVIDED BY THE COPYRIGHT HOLDERS AND CONTRIBUTORS
#    "AS IS" AND ANY EXPRESS OR IMPLIED WARRANTIES, INCLUDING, BUT NOT
#    LIMITED TO, THE IMPLIED WARRANTIES OF MERCHANTABILITY AND FITNESS FOR A
#    PARTICULAR PURPOSE ARE DISCLAIMED. IN NO EVENT SHALL THE COPYRIGHT
#    HOLDER OR CONTRIBUTORS BE LIABLE FOR ANY DIRECT, INDIRECT, INCIDENTAL,
#    SPECIAL, EXEMPLARY, OR CONSEQUENTIAL DAMAGES (INCLUDING, BUT NOT
#    LIMITED TO, PROCUREMENT OF SUBSTITUTE GOODS OR SERVICES; LOSS OF USE,
#    DATA, OR PROFITS; OR BUSINESS INTERRUPTION) HOWEVER CAUSED AND ON ANY
#    THEORY OF LIABILITY, WHETHER IN CONTRACT, STRICT LIABILITY, OR TORT
#    (INCLUDING NEGLIGENCE OR OTHERWISE) ARISING IN ANY WAY OUT OF THE USE
#    OF THIS SOFTWARE, EVEN IF ADVISED OF THE POSSIBILITY OF SUCH DAMAGE.
###############################################################################

# @author: Alexander Pitchford
# @email1: agp1@aber.ac.uk
# @email2: alex.pitchford@gmail.com
# @organization: Aberystwyth University
# @supervisor: Daniel Burgarth

"""
Timeslot Computer
These classes determine which dynamics generators, propagators and evolutions
are recalculated when there is a control amplitude update.
The timeslot computer processes the lists held by the dynamics object

The default (UpdateAll) updates all of these each amp update, on the
assumption that all amplitudes are changed each iteration. This is typical
when using optimisation methods like BFGS in the GRAPE algorithm

The alternative (DynUpdate) assumes that only a subset of amplitudes
are updated each iteration and attempts to minimise the number of expensive
calculations accordingly. This would be the appropriate class for Krotov type
methods. Note that the Stats_DynTsUpdate class must be used for stats
in conjunction with this class.
NOTE: AJGP 2011-10-2014: This _DynUpdate class currently has some bug,
no pressing need to fix it presently

If all amplitudes change at each update, then the behavior of the classes is
equivalent. _UpdateAll is easier to understand and potentially slightly faster
in this situation.

Note the methods in the _DynUpdate class were inspired by:
DYNAMO - Dynamic Framework for Quantum Optimal Control
See Machnes et.al., arXiv.1011.4874
"""

import os
import numpy as np
import timeit
# QuTiP control modules
import qutip.control.errors as errors
# QuTiP logging
import qutip.logging as logging
logger = logging.get_logger()


class TimeslotComputer:
    """
    Base class for all Timeslot Computers
    Note: this must be instantiated with a Dynamics object, that is the
    container for the data that the methods operate on

    Attributes
    ----------
    log_level : integer
        level of messaging output from the logger.
        Options are attributes of qutip.logging,
        in decreasing levels of messaging, are:
        DEBUG_INTENSE, DEBUG_VERBOSE, DEBUG, INFO, WARN, ERROR, CRITICAL
        Anything WARN or above is effectively 'quiet' execution,
        assuming everything runs as expected.
        The default NOTSET implies that the level will be taken from
        the QuTiP settings file, which by default is WARN
        Note value should be set using set_log_level
        
    
    """
    def __init__(self, dynamics):
        self.parent = dynamics
        self.reset()

    def reset(self):
        self.set_log_level(self.parent.log_level)
<<<<<<< HEAD
        self.id_text = 'TS_COMP_BASE'
        self._fwd_evo_tofh = 0
        self._owd_evo_tofh = 0
        self._prop_tofh = 0
        self._prop_grad_tofh = 0
        
=======

>>>>>>> 1e3a3e94
    def flag_all_calc_now(self):
        pass

    def init_comp(self):
        pass

    def set_log_level(self, lvl):
        """
        Set the log_level attribute and set the level of the logger
        that is call logger.setLevel(lvl)
        """
        self.log_level = lvl
        logger.setLevel(lvl)


class TSlotCompUpdateAll(TimeslotComputer):
    """
    Timeslot Computer - Update All
    Updates all dynamics generators, propagators and evolutions when
    ctrl amplitudes are updated
    """
<<<<<<< HEAD
    def reset(self):
        TimeslotComputer.reset(self)
        self.id_text = 'ALL'
    
=======

>>>>>>> 1e3a3e94
    def compare_amps(self, new_amps):
        """
        Determine if any amplitudes have changed. If so, then mark the
        timeslots as needing recalculation
        Returns: True if amplitudes are the same, False if they have changed
        """
        changed = False
        dyn = self.parent
        if dyn.ctrl_amps is None:
            # Flag fidelity and gradients as needing recalculation
            changed = True
            if dyn.stats is not None:
                dyn.stats.num_ctrl_amp_updates = 1
                dyn.stats.num_ctrl_amp_changes = len(new_amps.flat)
                dyn.stats.num_timeslot_changes = new_amps.shape[0]
        else:
            # create boolean array with same shape as ctrl_amps
            # True where value in new_amps differs, otherwise false
            changed_amps = dyn.ctrl_amps != new_amps
            if np.any(changed_amps):
                # Flag fidelity and gradients as needing recalculation
                changed = True
                if self.log_level <= logging.DEBUG:
                    logger.debug("{} amplitudes changed".format(
                        changed_amps.sum()))

                # *** update stats ***
                if dyn.stats is not None:
                    dyn.stats.num_ctrl_amp_updates += 1
                    dyn.stats.num_ctrl_amp_changes += changed_amps.sum()
                    changed_ts_mask = np.any(changed_amps, 1)
                    dyn.stats.num_timeslot_changes += changed_ts_mask.sum()
<<<<<<< HEAD
            else:
                if self.log_level <= logging.DEBUG:
                    logger.debug("No amplitudes changed")
=======

>>>>>>> 1e3a3e94
        if changed:
            dyn.ctrl_amps = new_amps
            dyn.flag_system_changed()
            return False
        else:
            return True

    def recompute_evolution(self):
        """
        Recalculates the evolution operators.
        Dynamics generators (e.g. Hamiltonian) and
        prop (propagators) are calculated as necessary
        """
<<<<<<< HEAD
=======
        if self.log_level <= logging.DEBUG_VERBOSE:
            logger.log(logging.DEBUG_VERBOSE, "recomputing evolution "
                       "(UpdateAll)")
>>>>>>> 1e3a3e94
        dyn = self.parent
        prop_comp = dyn.prop_computer
        n_ts = dyn.num_tslots
        n_ctrls = dyn.get_num_ctrls()
        
        if dyn.stats is not None:
            dyn.stats.num_tslot_recompute += 1
            if self.log_level <= logging.DEBUG:
                logger.log(logging.DEBUG, "recomputing evolution {} "
                                                "(UpdateAll)".format( 
                                            dyn.stats.num_tslot_recompute))
                                            
        # calculate the Hamiltonians
        timeStart = timeit.default_timer()
        for k in range(n_ts):
            dyn.dyn_gen[k] = dyn.combine_dyn_gen(k)
            if dyn.decomp_curr is not None:
                dyn.decomp_curr[k] = False
        if dyn.stats is not None:
            dyn.stats.wall_time_dyn_gen_compute += \
<<<<<<< HEAD
                                timeit.default_timer() - timeStart
        
        if (dyn.config.test_out_prop or 
            dyn.config.test_out_prop_grad or 
            dyn.config.test_out_evo):
            f_ext = "_{}_{}_{}_call{}{}".format(dyn.id_text, 
                        dyn.prop_computer.id_text,
                        dyn.fid_computer.id_text, 
                        dyn.stats.num_tslot_recompute, 
                        dyn.config.test_out_f_ext)
=======
                timeit.default_timer() - timeStart

>>>>>>> 1e3a3e94
        # calculate the propagators and the propagotor gradients
        if dyn.config.test_out_prop:
            fname = "prop" + f_ext
            fpath = os.path.join(dyn.config.test_out_dir, fname)
            self._prop_tofh = open(fpath, 'w')
        else:
            self._prop_tofh = 0
        
        if dyn.config.test_out_prop_grad:
            fname = "prop_grad" + f_ext
            fpath = os.path.join(dyn.config.test_out_dir, fname)
            self._prop_grad_tofh = open(fpath, 'w')
        else:
            self._prop_grad_tofh = 0
            
        timeStart = timeit.default_timer()
        for k in range(n_ts):
            if prop_comp.grad_exact:
                for j in range(n_ctrls):
                    if j == 0:
                        prop, prop_grad = prop_comp.compute_prop_grad(k, j)
                        dyn.prop[k] = prop
                        dyn.prop_grad[k, j] = prop_grad
                        if self.log_level <= logging.DEBUG_INTENSE:
<<<<<<< HEAD
                            logger.log(logging.DEBUG_INTENSE, 
                                       "propagator {}:\n{:10.3g}".format(
                                                                   k, prop))
                        if self._prop_tofh != 0:
                            self._prop_tofh.write(
                                    "propagator k={}\n".format(k))
                            np.savetxt(self._prop_tofh, prop, fmt='%10.3g')
=======
                            logger.log(logging.DEBUG_INTENSE,
                                       "propagator {}:\n{}".format(k, prop))
                        if dyn.test_out_files >= 2:
                            fname = os.path.join(
                                "test_out",
                                "prop_{}_k{}.txt".
                                format(dyn.config.dyn_type, k))
                            np.savetxt(fname, prop, fmt='%17.4f')
                            fname = os.path.join(
                                "test_out",
                                "prop_grad_{}_j{}_k{}.txt".
                                format(dyn.config.dyn_type, j, k))
                            np.savetxt(fname, prop_grad, fmt='%17.4f')
>>>>>>> 1e3a3e94
                    else:
                        prop_grad = prop_comp.compute_prop_grad(
                            k, j, compute_prop=False)
                        dyn.prop_grad[k, j] = prop_grad
<<<<<<< HEAD
                        
                    if self._prop_grad_tofh != 0:
                        self._prop_grad_tofh.write(
                                "prop grad k={}, j={}\n".format(k, j))
                        np.savetxt(self._prop_grad_tofh, prop_grad, 
                                           fmt='%10.3g')
            else:
                dyn.prop[k] = prop_comp.compute_propagator(k)
                if self._prop_tofh != 0:
                    self._prop_tofh.write(
                            "propagator k={}\n".format(k))
                    np.savetxt(self._prop_tofh, prop, fmt='%10.3g')
                
        if dyn.stats is not None:
            dyn.stats.wall_time_prop_compute += \
                                timeit.default_timer() - timeStart
                                
        if self._prop_tofh != 0:
            self._prop_tofh.close()
            self._prop_tofh = 0
        if self._prop_grad_tofh != 0:
            self._prop_grad_tofh.close()
            self._prop_grad_tofh = 0
    
=======
                    if dyn.test_out_files >= 2:
                        fname = os.path.join("test_out",
                                             "prop_grad_{}_j{}_k{}.txt".
                                             format(dyn.config.dyn_type, j, k))
                        np.savetxt(fname, prop_grad, fmt='%17.4f')
            else:
                dyn.prop[k] = prop_comp.compute_propagator(k)

        if dyn.stats is not None:
            dyn.stats.wall_time_prop_compute += \
                timeit.default_timer() - timeStart

>>>>>>> 1e3a3e94
        # compute the forward propagation
        if dyn.config.test_out_evo:
            fname = "fwd_evo" + f_ext
            fpath = os.path.join(dyn.config.test_out_dir, fname)
            self._fwd_evo_tofh = open(fpath, 'w')
            
            fname = "owd_evo" + f_ext
            fpath = os.path.join(dyn.config.test_out_dir, fname)
            self._owd_evo_tofh = open(fpath, 'w')
        else:
            self._fwd_evo_tofh = 0
            self._owd_evo_tofh = 0
            
        timeStart = timeit.default_timer()
        R = range(1, n_ts+1)
        for k in R:
            dyn.evo_init2t[k] = dyn.prop[k-1].dot(dyn.evo_init2t[k-1])
            if self._fwd_evo_tofh != 0:
                self._fwd_evo_tofh.write("Evo start to k={}\n".format(k))
                np.savetxt(self._fwd_evo_tofh, dyn.evo_init2t[k], 
                               fmt='%10.3g')
                
        if dyn.stats is not None:
            dyn.stats.wall_time_fwd_prop_compute += \
                timeit.default_timer() - timeStart

        timeStart = timeit.default_timer()
        # compute the onward propagation
        if dyn.fid_computer.uses_evo_t2end:
            dyn.evo_t2end[n_ts - 1] = dyn.prop[n_ts - 1]
            R = range(n_ts-2, -1, -1)
            for k in R:
                dyn.evo_t2end[k] = dyn.evo_t2end[k+1].dot(dyn.prop[k])
<<<<<<< HEAD
                if self._fwd_evo_tofh != 0:
                    self._owd_evo_tofh.write("Evo k={} to end:\n".format(k))
                    np.savetxt(self._owd_evo_tofh, dyn.evo_t2end[k], 
                               fmt='%14.6g')
                
=======

>>>>>>> 1e3a3e94
        if dyn.fid_computer.uses_evo_t2targ:
            R = range(n_ts-1, -1, -1)
            for k in R:
                dyn.evo_t2targ[k] = dyn.evo_t2targ[k+1].dot(dyn.prop[k])
<<<<<<< HEAD
                if self._fwd_evo_tofh != 0:
                    self._owd_evo_tofh.write("Evo k={} to targ:\n".format(k))
                    np.savetxt(self._owd_evo_tofh, dyn.evo_t2targ[k], 
                               fmt='%14.6g')
                    
        if dyn.stats is not None:
            dyn.stats.wall_time_onwd_prop_compute += \
                                timeit.default_timer() - timeStart
                                
        if self._fwd_evo_tofh != 0:
            self._fwd_evo_tofh.close()
            self._fwd_evo_tofh = 0
        if self._owd_evo_tofh != 0:
            self._owd_evo_tofh.close()
            self._owd_evo_tofh = 0
                                    
=======
            if dyn.stats is not None:
                dyn.stats.wall_time_onwd_prop_compute += \
                    timeit.default_timer() - timeStart

>>>>>>> 1e3a3e94
    def get_timeslot_for_fidelity_calc(self):
        """
        Returns the timeslot index that will be used calculate current fidelity
        value.
        This (default) method simply returns the last timeslot
        """
        return self.parent.num_tslots - 1


class TSlotCompDynUpdate(TimeslotComputer):
    """
    Timeslot Computer - Dynamic Update
    ********************************
    ***** CURRENTLY HAS ISSUES *****
    ***** AJGP 2014-10-02
    ***** and is therefore not being maintained
    ***** i.e. changes made to _UpdateAll are not being implemented here
    ********************************
    Updates only the dynamics generators, propagators and evolutions as
    required when a subset of the ctrl amplitudes are updated.
    Will update all if all amps have changed.
    """

    def reset(self):
        self.dyn_gen_recalc = None
        self.prop_recalc = None
        self.evo_init2t_recalc = None
        self.evo_t2targ_recalc = None
        self.dyn_gen_calc_now = None
        self.prop_calc_now = None
        self.evo_init2t_calc_now = None
        self.evo_t2targ_calc_now = None
        TimeslotComputer.reset(self)
<<<<<<< HEAD
        self.id_text = 'DYNAMIC'
        
=======

>>>>>>> 1e3a3e94
    def init_comp(self):
        """
        Initialise the flags
        """
        ####
        # These maps are used to determine what needs to be updated
        ####
        # Note _recalc means the value needs updating at some point
        # e.g. here no values have been set, except the initial and final
        # evolution operator vals (which never change) and hence all other
        # values are set as requiring calculation.
        n_ts = self.parent.num_tslots
        self.dyn_gen_recalc = np.ones(n_ts, dtype=bool)
        # np.ones(n_ts, dtype=bool)
        self.prop_recalc = np.ones(n_ts, dtype=bool)
        self.evo_init2t_recalc = np.ones(n_ts + 1, dtype=bool)
        self.evo_init2t_recalc[0] = False
        self.evo_t2targ_recalc = np.ones(n_ts + 1, dtype=bool)
        self.evo_t2targ_recalc[-1] = False

        # The _calc_now map is used to during the calcs to specify
        # which values need updating immediately
        self.dyn_gen_calc_now = np.zeros(n_ts, dtype=bool)
        self.prop_calc_now = np.zeros(n_ts, dtype=bool)
        self.evo_init2t_calc_now = np.zeros(n_ts + 1, dtype=bool)
        self.evo_t2targ_calc_now = np.zeros(n_ts + 1, dtype=bool)

    def compare_amps(self, new_amps):
        """
        Determine which timeslots will have changed Hamiltonians
        i.e. any where control amplitudes have changed for that slot
        and mark (using masks) them and corresponding exponentiations and
        time evo operators for update
        Returns: True if amplitudes are the same, False if they have changed
        """
        dyn = self.parent
        n_ts = dyn.num_tslots
        # create boolean array with same shape as ctrl_amps
        # True where value in New_amps differs, otherwise false
        if self.parent.ctrl_amps is None:
            changed_amps = np.ones(new_amps.shape, dtype=bool)
        else:
            changed_amps = self.parent.ctrl_amps != new_amps

        if self.log_level <= logging.DEBUG_VERBOSE:
            logger.log(logging.DEBUG_VERBOSE, "changed_amps:\n{}".format(
                changed_amps))
        # create Boolean vector with same length as number of timeslots
        # True where any of the amplitudes have changed, otherwise false
        changed_ts_mask = np.any(changed_amps, 1)
        # if any of the amplidudes have changed then mark for recalc
        if np.any(changed_ts_mask):
            self.dyn_gen_recalc[changed_ts_mask] = True
            self.prop_recalc[changed_ts_mask] = True
            dyn.ctrl_amps = new_amps
            if self.log_level <= logging.DEBUG:
                logger.debug("Control amplitudes updated")
            # find first and last changed dynamics generators
            first_changed = None
            for i in range(n_ts):
                if changed_ts_mask[i]:
                    last_changed = i
                    if first_changed is None:
                        first_changed = i

            # set all fwd evo ops after first changed Ham to be recalculated
            self.evo_init2t_recalc[first_changed + 1:] = True
            # set all bkwd evo ops up to (incl) last changed Ham to be
            # recalculated
            self.evo_t2targ_recalc[:last_changed + 1] = True

            # Flag fidelity and gradients as needing recalculation
            dyn.flag_system_changed()

            # *** update stats ***
            if dyn.stats is not None:
                dyn.stats.num_ctrl_amp_updates += 1
                dyn.stats.num_ctrl_amp_changes += changed_amps.sum()
                dyn.stats.num_timeslot_changes += changed_ts_mask.sum()

            return False
        else:
            return True

    def flag_all_calc_now(self):
        """
        Flags all Hamiltonians, propagators and propagations to be
        calculated now
        """
        # set flags for calculations
        self.dyn_gen_calc_now[:] = True
        self.prop_calc_now[:] = True
        self.evo_init2t_calc_now[:-1] = True
        self.evo_t2targ_calc_now[1:] = True

    def recompute_evolution(self):
        """
        Recalculates the evo_init2t (forward) and evo_t2targ (onward) time
        evolution operators
        DynGen (Hamiltonians etc) and prop (propagator) are calculated
        as necessary
        """
        if self.log_level <= logging.DEBUG_VERBOSE:
            logger.log(logging.DEBUG_VERBOSE, "recomputing evolution "
                       "(DynUpdate)")

        dyn = self.parent
        n_ts = dyn.num_tslots
        # find the op slots that have been marked for update now
        # and need recalculation
        evo_init2t_recomp_now = self.evo_init2t_calc_now & \
            self.evo_init2t_recalc
        evo_t2targ_recomp_now = self.evo_t2targ_calc_now & \
            self.evo_t2targ_recalc

        # to recomupte evo_init2t, will need to start
        #  at a cell that has been computed
        if np.any(evo_init2t_recomp_now):
            for k in range(n_ts, 0, -1):
                if evo_init2t_recomp_now[k] and self.evo_init2t_recalc[k-1]:
                    evo_init2t_recomp_now[k-1] = True

        # for evo_t2targ, will also need to start
        #  at a cell that has been computed
        if np.any(evo_t2targ_recomp_now):
            for k in range(0, n_ts):
                if evo_t2targ_recomp_now[k] and self.evo_t2targ_recalc[k+1]:
                    evo_t2targ_recomp_now[k+1] = True

        # determine which dyn gen and prop need recalculating now in order to
        # calculate the forwrd and onward evolutions
        prop_recomp_now = (evo_init2t_recomp_now[1:]
                           | evo_t2targ_recomp_now[:-1]
                           | self.prop_calc_now[:]) & self.prop_recalc[:]
        dyn_gen_recomp_now = (prop_recomp_now[:] | self.dyn_gen_calc_now[:]) \
            & self.dyn_gen_recalc[:]

        if np.any(dyn_gen_recomp_now):
            timeStart = timeit.default_timer()
            for k in range(n_ts):
                if dyn_gen_recomp_now[k]:
                    # calculate the dynamics generators
                    dyn.dyn_gen[k] = dyn.compute_dyn_gen(k)
                    self.dyn_gen_recalc[k] = False
            if dyn.stats is not None:
                dyn.stats.num_dyn_gen_computes += dyn_gen_recomp_now.sum()
                dyn.stats.wall_time_dyn_gen_compute += \
                    timeit.default_timer() - timeStart

        if np.any(prop_recomp_now):
            timeStart = timeit.default_timer()
            for k in range(n_ts):
                if prop_recomp_now[k]:
                    # calculate exp(H) and other per H computations needed for
                    # the gradient function
                    dyn.prop[k] = dyn.compute_propagator(k)
                    self.prop_recalc[k] = False
            if dyn.stats is not None:
                dyn.stats.num_prop_computes += prop_recomp_now.sum()
                dyn.stats.wall_time_prop_compute += \
                    timeit.default_timer() - timeStart

        # compute the forward propagation
        if np.any(evo_init2t_recomp_now):
            timeStart = timeit.default_timer()
            R = range(1, n_ts + 1)
            for k in R:
                if evo_init2t_recomp_now[k]:
                    dyn.evo_init2t[k] = \
                        dyn.prop[k-1].dot(dyn.evo_init2t[k-1])
                    self.evo_init2t_recalc[k] = False
            if dyn.stats is not None:
                dyn.stats.num_fwd_prop_step_computes += \
                    evo_init2t_recomp_now.sum()
                dyn.stats.wall_time_fwd_prop_compute += \
                    timeit.default_timer() - timeStart

        if np.any(evo_t2targ_recomp_now):
            timeStart = timeit.default_timer()
            # compute the onward propagation
            R = range(n_ts-1, -1, -1)
            for k in R:
                if evo_t2targ_recomp_now[k]:
                    dyn.evo_t2targ[k] = dyn.evo_t2targ[k+1].dot(dyn.prop[k])
                    self.evo_t2targ_recalc[k] = False
            if dyn.stats is not None:
                dyn.stats.num_onwd_prop_step_computes += \
                    evo_t2targ_recomp_now.sum()
                dyn.stats.wall_time_onwd_prop_compute += \
                    timeit.default_timer() - timeStart

        # Clear calc now flags
        self.dyn_gen_calc_now[:] = False
        self.prop_calc_now[:] = False
        self.evo_init2t_calc_now[:] = False
        self.evo_t2targ_calc_now[:] = False

    def get_timeslot_for_fidelity_calc(self):
        """
        Returns the timeslot index that will be used calculate current fidelity
        value. Attempts to find a timeslot where the least number of propagator
        calculations will be required.
        Flags the associated evolution operators for calculation now
        """
        dyn = self.parent
        n_ts = dyn.num_tslots
        kBothEvoCurrent = -1
        kFwdEvoCurrent = -1
        kUse = -1
        # If no specific timeslot set in config, then determine dynamically
        if kUse < 0:
            for k in range(n_ts):
                # find first timeslot where both evo_init2t and
                # evo_t2targ are current
                if not self.evo_init2t_recalc[k]:
                    kFwdEvoCurrent = k
                    if not self.evo_t2targ_recalc[k]:
                        kBothEvoCurrent = k
                        break

            if kBothEvoCurrent >= 0:
                kUse = kBothEvoCurrent
            elif kFwdEvoCurrent >= 0:
                kUse = kFwdEvoCurrent
            else:
                raise errors.FunctionalError("No timeslot found matching "
                                             "criteria")

        self.evo_init2t_calc_now[kUse] = True
        self.evo_t2targ_calc_now[kUse] = True
        return kUse<|MERGE_RESOLUTION|>--- conflicted
+++ resolved
@@ -102,16 +102,12 @@
 
     def reset(self):
         self.set_log_level(self.parent.log_level)
-<<<<<<< HEAD
         self.id_text = 'TS_COMP_BASE'
         self._fwd_evo_tofh = 0
         self._owd_evo_tofh = 0
         self._prop_tofh = 0
         self._prop_grad_tofh = 0
         
-=======
-
->>>>>>> 1e3a3e94
     def flag_all_calc_now(self):
         pass
 
@@ -133,14 +129,10 @@
     Updates all dynamics generators, propagators and evolutions when
     ctrl amplitudes are updated
     """
-<<<<<<< HEAD
     def reset(self):
         TimeslotComputer.reset(self)
         self.id_text = 'ALL'
     
-=======
-
->>>>>>> 1e3a3e94
     def compare_amps(self, new_amps):
         """
         Determine if any amplitudes have changed. If so, then mark the
@@ -173,13 +165,10 @@
                     dyn.stats.num_ctrl_amp_changes += changed_amps.sum()
                     changed_ts_mask = np.any(changed_amps, 1)
                     dyn.stats.num_timeslot_changes += changed_ts_mask.sum()
-<<<<<<< HEAD
             else:
                 if self.log_level <= logging.DEBUG:
                     logger.debug("No amplitudes changed")
-=======
-
->>>>>>> 1e3a3e94
+
         if changed:
             dyn.ctrl_amps = new_amps
             dyn.flag_system_changed()
@@ -193,12 +182,7 @@
         Dynamics generators (e.g. Hamiltonian) and
         prop (propagators) are calculated as necessary
         """
-<<<<<<< HEAD
-=======
-        if self.log_level <= logging.DEBUG_VERBOSE:
-            logger.log(logging.DEBUG_VERBOSE, "recomputing evolution "
-                       "(UpdateAll)")
->>>>>>> 1e3a3e94
+
         dyn = self.parent
         prop_comp = dyn.prop_computer
         n_ts = dyn.num_tslots
@@ -212,15 +196,14 @@
                                             dyn.stats.num_tslot_recompute))
                                             
         # calculate the Hamiltonians
-        timeStart = timeit.default_timer()
+        time_start = timeit.default_timer()
         for k in range(n_ts):
             dyn.dyn_gen[k] = dyn.combine_dyn_gen(k)
             if dyn.decomp_curr is not None:
                 dyn.decomp_curr[k] = False
         if dyn.stats is not None:
             dyn.stats.wall_time_dyn_gen_compute += \
-<<<<<<< HEAD
-                                timeit.default_timer() - timeStart
+                                timeit.default_timer() - time_start
         
         if (dyn.config.test_out_prop or 
             dyn.config.test_out_prop_grad or 
@@ -230,10 +213,7 @@
                         dyn.fid_computer.id_text, 
                         dyn.stats.num_tslot_recompute, 
                         dyn.config.test_out_f_ext)
-=======
-                timeit.default_timer() - timeStart
-
->>>>>>> 1e3a3e94
+
         # calculate the propagators and the propagotor gradients
         if dyn.config.test_out_prop:
             fname = "prop" + f_ext
@@ -249,7 +229,7 @@
         else:
             self._prop_grad_tofh = 0
             
-        timeStart = timeit.default_timer()
+        time_start = timeit.default_timer()
         for k in range(n_ts):
             if prop_comp.grad_exact:
                 for j in range(n_ctrls):
@@ -258,7 +238,6 @@
                         dyn.prop[k] = prop
                         dyn.prop_grad[k, j] = prop_grad
                         if self.log_level <= logging.DEBUG_INTENSE:
-<<<<<<< HEAD
                             logger.log(logging.DEBUG_INTENSE, 
                                        "propagator {}:\n{:10.3g}".format(
                                                                    k, prop))
@@ -266,26 +245,11 @@
                             self._prop_tofh.write(
                                     "propagator k={}\n".format(k))
                             np.savetxt(self._prop_tofh, prop, fmt='%10.3g')
-=======
-                            logger.log(logging.DEBUG_INTENSE,
-                                       "propagator {}:\n{}".format(k, prop))
-                        if dyn.test_out_files >= 2:
-                            fname = os.path.join(
-                                "test_out",
-                                "prop_{}_k{}.txt".
-                                format(dyn.config.dyn_type, k))
-                            np.savetxt(fname, prop, fmt='%17.4f')
-                            fname = os.path.join(
-                                "test_out",
-                                "prop_grad_{}_j{}_k{}.txt".
-                                format(dyn.config.dyn_type, j, k))
-                            np.savetxt(fname, prop_grad, fmt='%17.4f')
->>>>>>> 1e3a3e94
+
                     else:
                         prop_grad = prop_comp.compute_prop_grad(
                             k, j, compute_prop=False)
                         dyn.prop_grad[k, j] = prop_grad
-<<<<<<< HEAD
                         
                     if self._prop_grad_tofh != 0:
                         self._prop_grad_tofh.write(
@@ -301,7 +265,7 @@
                 
         if dyn.stats is not None:
             dyn.stats.wall_time_prop_compute += \
-                                timeit.default_timer() - timeStart
+                                timeit.default_timer() - time_start
                                 
         if self._prop_tofh != 0:
             self._prop_tofh.close()
@@ -310,20 +274,6 @@
             self._prop_grad_tofh.close()
             self._prop_grad_tofh = 0
     
-=======
-                    if dyn.test_out_files >= 2:
-                        fname = os.path.join("test_out",
-                                             "prop_grad_{}_j{}_k{}.txt".
-                                             format(dyn.config.dyn_type, j, k))
-                        np.savetxt(fname, prop_grad, fmt='%17.4f')
-            else:
-                dyn.prop[k] = prop_comp.compute_propagator(k)
-
-        if dyn.stats is not None:
-            dyn.stats.wall_time_prop_compute += \
-                timeit.default_timer() - timeStart
-
->>>>>>> 1e3a3e94
         # compute the forward propagation
         if dyn.config.test_out_evo:
             fname = "fwd_evo" + f_ext
@@ -337,7 +287,7 @@
             self._fwd_evo_tofh = 0
             self._owd_evo_tofh = 0
             
-        timeStart = timeit.default_timer()
+        time_start = timeit.default_timer()
         R = range(1, n_ts+1)
         for k in R:
             dyn.evo_init2t[k] = dyn.prop[k-1].dot(dyn.evo_init2t[k-1])
@@ -348,29 +298,24 @@
                 
         if dyn.stats is not None:
             dyn.stats.wall_time_fwd_prop_compute += \
-                timeit.default_timer() - timeStart
-
-        timeStart = timeit.default_timer()
+                timeit.default_timer() - time_start
+
+        time_start = timeit.default_timer()
         # compute the onward propagation
         if dyn.fid_computer.uses_evo_t2end:
             dyn.evo_t2end[n_ts - 1] = dyn.prop[n_ts - 1]
             R = range(n_ts-2, -1, -1)
             for k in R:
                 dyn.evo_t2end[k] = dyn.evo_t2end[k+1].dot(dyn.prop[k])
-<<<<<<< HEAD
                 if self._fwd_evo_tofh != 0:
                     self._owd_evo_tofh.write("Evo k={} to end:\n".format(k))
                     np.savetxt(self._owd_evo_tofh, dyn.evo_t2end[k], 
                                fmt='%14.6g')
-                
-=======
-
->>>>>>> 1e3a3e94
+
         if dyn.fid_computer.uses_evo_t2targ:
             R = range(n_ts-1, -1, -1)
             for k in R:
                 dyn.evo_t2targ[k] = dyn.evo_t2targ[k+1].dot(dyn.prop[k])
-<<<<<<< HEAD
                 if self._fwd_evo_tofh != 0:
                     self._owd_evo_tofh.write("Evo k={} to targ:\n".format(k))
                     np.savetxt(self._owd_evo_tofh, dyn.evo_t2targ[k], 
@@ -378,7 +323,7 @@
                     
         if dyn.stats is not None:
             dyn.stats.wall_time_onwd_prop_compute += \
-                                timeit.default_timer() - timeStart
+                                timeit.default_timer() - time_start
                                 
         if self._fwd_evo_tofh != 0:
             self._fwd_evo_tofh.close()
@@ -387,12 +332,6 @@
             self._owd_evo_tofh.close()
             self._owd_evo_tofh = 0
                                     
-=======
-            if dyn.stats is not None:
-                dyn.stats.wall_time_onwd_prop_compute += \
-                    timeit.default_timer() - timeStart
-
->>>>>>> 1e3a3e94
     def get_timeslot_for_fidelity_calc(self):
         """
         Returns the timeslot index that will be used calculate current fidelity
@@ -426,12 +365,8 @@
         self.evo_init2t_calc_now = None
         self.evo_t2targ_calc_now = None
         TimeslotComputer.reset(self)
-<<<<<<< HEAD
         self.id_text = 'DYNAMIC'
         
-=======
-
->>>>>>> 1e3a3e94
     def init_comp(self):
         """
         Initialise the flags
@@ -570,7 +505,7 @@
             & self.dyn_gen_recalc[:]
 
         if np.any(dyn_gen_recomp_now):
-            timeStart = timeit.default_timer()
+            time_start = timeit.default_timer()
             for k in range(n_ts):
                 if dyn_gen_recomp_now[k]:
                     # calculate the dynamics generators
@@ -579,10 +514,10 @@
             if dyn.stats is not None:
                 dyn.stats.num_dyn_gen_computes += dyn_gen_recomp_now.sum()
                 dyn.stats.wall_time_dyn_gen_compute += \
-                    timeit.default_timer() - timeStart
+                    timeit.default_timer() - time_start
 
         if np.any(prop_recomp_now):
-            timeStart = timeit.default_timer()
+            time_start = timeit.default_timer()
             for k in range(n_ts):
                 if prop_recomp_now[k]:
                     # calculate exp(H) and other per H computations needed for
@@ -592,11 +527,11 @@
             if dyn.stats is not None:
                 dyn.stats.num_prop_computes += prop_recomp_now.sum()
                 dyn.stats.wall_time_prop_compute += \
-                    timeit.default_timer() - timeStart
+                    timeit.default_timer() - time_start
 
         # compute the forward propagation
         if np.any(evo_init2t_recomp_now):
-            timeStart = timeit.default_timer()
+            time_start = timeit.default_timer()
             R = range(1, n_ts + 1)
             for k in R:
                 if evo_init2t_recomp_now[k]:
@@ -607,10 +542,10 @@
                 dyn.stats.num_fwd_prop_step_computes += \
                     evo_init2t_recomp_now.sum()
                 dyn.stats.wall_time_fwd_prop_compute += \
-                    timeit.default_timer() - timeStart
+                    timeit.default_timer() - time_start
 
         if np.any(evo_t2targ_recomp_now):
-            timeStart = timeit.default_timer()
+            time_start = timeit.default_timer()
             # compute the onward propagation
             R = range(n_ts-1, -1, -1)
             for k in R:
@@ -621,7 +556,7 @@
                 dyn.stats.num_onwd_prop_step_computes += \
                     evo_t2targ_recomp_now.sum()
                 dyn.stats.wall_time_onwd_prop_compute += \
-                    timeit.default_timer() - timeStart
+                    timeit.default_timer() - time_start
 
         # Clear calc now flags
         self.dyn_gen_calc_now[:] = False
